\documentclass{acm_proc_article-sp}
\makeatletter
\let\@copyrightspace\relax
\makeatother

% \newcommand{\fix}[1]{\marginpar{\LARGE\ensuremath{\bullet}}\textbf{[#1]}}
\newcommand{\fix}[1]{{\LARGE\ensuremath{\bullet}}\textbf{#1}}

\begin{document}
% replace the name to unblind
\newcommand{\DataSeries}{DataSeries}
\newcommand{\DS}{DS}

\title{DataSeries: an efficient, flexible data format for structured serial data}
% Pretend we have one author, minimizes the space we waste on that.
\numberofauthors{1} 
\author{
\alignauthor
Eric Anderson, Martin Arlitt, Brad Morrey, Alistair Veitch  \\
 \affaddr{HP Labs. 1501 Page Mill Rd.  Palo Alto, CA} \\
 \email{\{eric.anderson4, martin.arlitt, brad.morrey, alistair.veitch\}@hp.com}
}

\maketitle
% % A category with the (minimum) three required fields
% \category{H.4}{Information Systems Applications}{Miscellaneous}
% %A category including the fourth, optional field follows...
% \category{D.2.8}{Software Engineering}{Metrics}[complexity measures, performance measures]
\category{H.3.2}{Information Storage}{}[]
 
% \terms{Structured serial data}
\terms{Design, Performance}

% \keywords{ACM proceedings, \LaTeX, text tagging} % NOT required for Proceedings
\keywords{data format, compression, performance}

{\bf TODO: Abstract}

\section{Introduction}\label{sec:intro}

Traces, recordings and measurements taken from computer systems,
networks and scientific infrastructure are vitally important for a
large variety of tasks. In every area of computer system design,
traces from existing systems have been used to validate hypotheses,
test assumptions and estimate performance. This is true of I/O
subsystems~\cite{IORef,Ji03,Uysal03}, processor
systems~\cite{ProcRef}, network systems~\cite{NetRef} and memory
systems~\cite{MemRef}, among others. Traces and logs are also
extremely useful for fault-finding, auditing and debugging purposes
~\cite{DebugRef}. Traces composed of failure data have been used to
determine system reliability~\cite{ReliabilityRef, Schroeder07,
Pinheiro07}. Trend analyses of performance information is a core
operation of various management tools~\cite{MgmtRef}. Scientific and
medical instrumentation can also generate large amounts of
data~\cite{SciRef}, which also needs to be stored, filtered and
analyzed.

The data stored in each of these diverse uses is {\it structured
serial data}, which we define as a series of records, each record
having a specified structure (i.e., containing the same set of
variables or fields). Structured serial data has four defining characteristics:
its structure is record-oriented; it is typically written only once,
and is read many times; it is usually ordered
in some manner, e.g., chronologically; and it is typically read
sequentially.  We have designed and built DataSeries, an on-disk 
data format, run-time library, and set of
tools that is optimized for storing and analyzing this type of data.
We show that the performance of DataSeries
exceeds the performance of common trace formats and databases by at
least a factor of two, and in some cases up to an order of
magnitude. DataSeries also requires far less disk space (factors vary
from 4x to 8x in test data sets).

% which we define as an ordered series of records that share a common
% structure.  This type of data commonly occurs as trace data in
% computer systems, but since the format is essentially ordered RDBMS
% tables, the need to maintain and analyze such data occurs in a large
% number of scientific fields.

We desire six key properties of a data format and analysis system for
structured serial data:

\begin{enumerate}

\item \textbf{Storage efficiency}: the data should be stored in as few
bytes as possible. There are several driving factors behind this
requirement. Firstly, the amount of data stored can be large (we have
I/O traces comprising billions of records), and despite rapidly
decreasing storage prices, the cost to store data can still be
considerable, particularly when the data must be kept for long periods
of time. Secondly, we have learned that one of the primary factors
behind analysis efficiency is the speed at which data can be
retrieved. Regardless of the storage technology used, more highly
compressed data can substantially speed access times.

\item \textbf{Access efficiency}: accessing, interpreting and encoding
trace data, whether reading or writing, should make efficient use of
CPU and memory resources. From experience and experimental analysis,
we have learned that the second major factor determining analysis
efficiency is the CPU overheads of intepreting data once it has been
read off disk.

\item \textbf{Flexibility}: adding additional fields should not affect
users of the trace data.  Removing or modifying data fields should
only affect programs that use those fields, and the system should
catch incorrect usage.  Further, the format should not constrain
the type of data being stored, and should allow multiple record types
in a single file. Again, experience has taught us that formats that
are not flexible lead to severe maintenance issues for both the format
interpretation code and analysis systems.

\item \textbf{Self-describing}: the data set should contain the
metadata that describes the data. This is another experience-driven
requirement, as we have had problems in trying to interpret and use
trace data from other organizations, and maintaining organizational
knowledge of our own metadata over time.

\item \textbf{Usability}: the data format should have an
associated programming interface that is both expressive and easy to
use. In particular the user model of the data and its analysis should
be easy to describe and the interface to it should easily allow for
common operations (e.g., scanning an entire data set, and processing
specific fields only).

\item \textbf{Integrity}: many structured serial data files are 
intended as archival traces. To protect against media
errors or incorrect software systems, DataSeries files need to be
self-contained and contain internal checksums that enable
integrity checking.

\end{enumerate}

There are, inevitably, tradeoffs to be made in these requirements. For
instance, XML is an extremely flexible data format, but is not very
efficient. In the course of our work (which tends towards the analysis
of very large data sets), and the design of DataSeries, we have chosen
to prioritize efficiency over many of the other properties.

Although numerous tracing and measurement systems have been developed
over the last 20-30 years, we are not aware of any that meet all of
these requirements. We analyze some of these in our description of
related work (Section~\ref{sec:related}).

We provide four primary contributions in this paper.  First, we
introduce DataSeries, a data format and associated library, which was
specifically designed to meet the five key properties discussed above,
and relate some of the experiences that led us to make various
design decisions. 
Second, we discuss how DataSeries can support very large data sets
(e.g., hundreds of billions of records) on modest systems.  Third, we
describe how we have used DataSeries in practice to store a wide
variety of data types.  Fourth, we demonstrate the performance and
storage efficiency of DataSeries in a set of controlled experiments,
using empirical data sets. Throughout, we have tried to emphasize the
lessons learned and how they might be applied to other fields.

DataSeries software is publicly available under a BSD license from \texttt{http://tesla.hpl.hp.com/opensource/}. Given the benefits of DataSeries that we demonstrate, we
argue that DataSeries should be considered for use by any application
that needs to store large amounts of structured serial data. Indeed
the Storage Networking Industry Association (SNIA) I/O traces tools
and analysis (IOTTA) technical working group~\cite{iotta-website} has
proposed DataSeries as the standard format for I/O trace data.
% and is
% currently specifying the semantics for I/O traces encoded using DataSeries.

The remainder of this paper is organized as follows.
Section~\ref{sec:related} describes the strengths and weaknesses of
existing storage technologies relative to DataSeries.
Section~\ref{sec:design} describes the design of DataSeries, including
on-disk and in-memory formats, and introduces the programming model.
Section~\ref{sec:results} presents empirical and benchmark results
from our use of DataSeries to illustrate and quantify the benefits of
DataSeries. Section~\ref{sec:conclusions} concludes the
paper with a summary of our work.
% and a list of future directions.

\section{Related work}\label{sec:related}

We classify the related work into three categories:
those that use a customized binary format, those that use a
text-based format, and relational database systems. 
For more complete comparisons including performance
results, please refer to~\cite{DSTechnicalReportSnapshot}.

Custom binary formats are usually serialized or directly written
versions of an in-memory data structure.  As such, they usually
achieve storage efficiency and access efficiency, and fail to achieve
flexibility, self-describing, usability, and integrity, although as we
will show in the results, unless the authors are careful they can also
fail to achieve access efficiency.

Text formats such as Column Separated Value (CSV) can
%often (but far from always)
achieve flexibility and self-describing. XML achieves flexibility,
self-describing, usability, and mostly integrity.  However, they fail
to achieve storage efficiency, and can fail access efficiency by
multiple orders of magnitude.  Even very tuned CSV implementations can
only get to within 2-7x the access-efficiency of DataSeries, and 4-7x
for the storage efficiency.
% (See the DataSeries technical 
%report~\cite{DSTechnicalReportSnapshot} for these results.)
%{\bf TODO: need to re-do these experiments at least to
%measure the file sizes, and potentially with Tfrac text files,
%although I suspect people would use sec.usec in a block I/O trace}

Relational databases achieve properties flexibility, self-describing,
usability, and integrity. RDBMS's were designed to handle updates, so
do very limited compression drastically hurting their storage
efficiency.  Our
results show $>$10x improvement on storage efficiency for DataSeries
over MySQL.
%{\bf TODO: check the exact sizes, should be around there.}
Similarly, the generality of SQL can hurt it.  Even for fairly simple
queries running entirely on in-memory data, DataSeries runs 2-7x
faster than MySQL. 
%{\bf TODO: re-do these numbers with parallel
%decompression, etc.}  
Retrieving the data for a more complicated
calculation on the client would further slow the relative performance.

\section{Design}\label{sec:design}

DataSeries' data model is conceptually very similar to that used by
relational databases.  Logically, a DataSeries file is composed of an
ordered sequence of {\it records}, where each record is composed from
a set of {\it fields}. Each field has a {\it field-type} (e.g.,
integer, string, double, boolean) and a name. A DataSeries record is
analogous to a row in a conventional relational database. For
efficiency, we group a set of rows that have the same fields and field
types into an extent.  We call the type of that extent the {\it
extent-type}.  Usually an analysis will be run over a collection of
extents, so a collection of extents of the same type is similar to a
database table.

\subsection{Data format}

A single DataSeries file comprises one or more extents
(potentially with different extent-types), plus a header and
extent-type extent at the beginning of the file, and an index extent
and trailer at the end of the file. The header on a DataSeries file 
contains the DataSeries
file version, and check values that enable the reader to determine the
endianness encodings of the data types.  DataSeries files are always
written out using the native formats of the writing system. This 
typically minimizes byte-swapping overheads, as the architecture 
reading the files is almost always the same as the architecture reading
the files. The library transparently converts in the rare cases this
is not true, and DataSeries files can be explicitly ``repacked'' if desired. 

The extent-type extent contains records with a single string-valued
field, each of which contains an XML specification that defines the
extent-types of all the other extents in the file. We chose to use XML
to define our extent types because we saw no point in creating a new
grammar for representing this information, it is flexible (for
instance, it easily allows the addition of options describing
fields) and allows embedded comments.
% and SQL create table
% statements did not have a representation for the packing options we
% wanted to specify.

The trailer
consists of the offset and size (after compression) of the index
extent.  The offset is used to read the index extent, which has two
fields, an extent-type and an offset, to allow direct access to
extents of a single type. Storing the index and trailer at the end
of the file enable efficient writing, since writing applications will
often not know, a priori, what the final extent sizes will be, so space 
for the index cannot be allocated until after the extents have been written.

Each extent consists of a header, followed by the fixed sized fields
and separately the variable sized data.  A reference to the variable
sized data from the fixed size fields allows for variable sized
fields.  This separation allows for direct access to fixed sized
fields since they will be at a known offset, and one indirection to
get at the variable sized data.  Both fixed and variable sized data
may be compressed, using any one of a number of standard compression
algorithms~\cite{BZIP,GZIP,LZF,LZO}.  The extent header contains
metadata about the data in the extent, such as the compressed sizes of
the fixed and variable data, the number of records in the extent, the
uncompressed size of the variable length data, the compression mode,
the extent-type of the extent, and checksums of the extent before and
after compression to guard against hardware and software errors.
Programs usually disable checksum validation during extent reading to
improve performance at the cost of reduced integrity.

The extent format is designed for efficient access. Values are packed
so that once an extent is read into memory, an analysis can iterate
over the rows simply by increasing a single counter, as if for an
array containing structures.  Individual values are accessed by an
offset from that counter and a C++ cast operation. This technique
could be applicable to anyone storing similar data, e.g. RPC fields or
a streaming RDBMS.

As we initially built DataSeries prototypes, we realized the need to
add options that control various aspects of the field and extent
descriptions in order to meet the storage and access efficiency and
flexibility requirements.  While space precludes a full description
(see~\cite{DSTechnicalReportSnapshot}), we describe some of the more
significant below:


\begin{itemize}

\item \textbf{nullable fields}: there are many instances when a field
value may or may not be present, and we found it useful to be able to
indicate that a given value is null. This option is implemented by
generating a hidden boolean column that determines if the value is null.

\item \textbf{double scale}: often, the full precision of double
values is not needed. In this case, it is possible to get
significantly more compression by zeroing unimportant lower
order bits by scaling and rounding. This option lets the user specify
a specific scale factor for the values stored.

\item \textbf{relative packing}: specify that a given field be packed
relative to another, using delta encoding. This option is also useful
for timestamps and index values that may be large, but are only small
relative to each other. This enables fewer bits to be used to store a
given value.

\item \textbf{unique packing}: ensures that every string (arbitrary
length binary data) field is stored only once. If a given data set
contains many repeated values, this option can significantly increase
the effective compression ratio (compression algorithms only partially
remove duplicate data).

<<<<<<< HEAD
\item \textbf{time handling}: dealing with time turns out to be very
challenging.  One of our initial attempts involved using doubles to
store time values because they were logically represented that way in
one of the traces.  Unfortunately, we discovered that while time
values that are zero based work very well, as in the original format,
once those values are scaled to use the UNIX epoch, there is no longer
enough remaining precision to store the time in microseconds.  We
attempted to work around this problem by storing double values offset
from some base value, but this approach meant that writing analysis
programs was very difficult as they had to handle base values that
potentially changed across files.  Our second approach was to use 64
bit or 32 bit fixed point values in units native to the source data,
e.g. nanoseconds for NFS attribute times, or microseconds for packet
times from pcap.  While this meant we could easily have sufficient
precision to represent the source data, analysis had to interpret a
comment field intended for human consumption to determine the time
representation.  This became a problem when we got improved packet
capture technology that captured time in units of $2^{-32}$
seconds\footnote{The maximum precision possible that can represent the
full range of UNIX time values}.  Lately, we have added explicit
support for units and epoch to the dataseries format, and a time field
that can use the units and epoch to do conversions.  Analysis are
written to operate over the ``raw'' time format, and then they use the
field to convert to more normal formats for printing.  If the analysis
needs to calculate windows, it can convert a normal format to a
``raw'' format.  For example to calculate mean bytes per 30 second
window, an analysis would first convert 30 seconds into the raw
format, it would then accumulate values for that interval, output the
mean and reset the statistic.  The use of units and epoch also allows
us to print out time values in a nicer human readable form regardless
of the input type.  To deal with older files that are missing units
and epoch, we added the ability to specify units and epochs based on
the extent type, extent version and field names.

\item \textbf{versioning}: ...

=======
>>>>>>> 603d4e2b
\end{itemize}


One addition we did try, and later rejected, was that of extending a
double fields precision by allowing the specification of a base value.
This was introduced when we realized that storing nanosecond precision
time values, using the unix epoch (00:00:00 UTC on January 1, 1970),
was not possible with a single double. Using this option, it became
possible to specific a base value that indicated the time the events
in the data file start, with the value stored indicating the time in
nanoseconds since. Unfortunately, experience showed that this option
was less useful than hoped for. It proved difficult and confusing for
those developing analyses to deal with, particularly in the case where
multiple files, each with different bases, were being used. Arithmetic
on values of this type was complicated and inefficient. Ultimately, we
deprecated this option, in favor of other time representations,
dependant on the domain. For many of our purposes (traces derived from
computer systems), we have found a single 64-bit integer value, with
the top 32 bits representing seconds, and the lower 32 bits
representing fractional seconds (in $2^{-32}$ increments) to be
effective. In theory, if one wished to represent all possible time
values (Plank time granularity over the age of the universe), over 200
bits would be necessary, but we have not yet had to introduce
measurements with this level of precision!


\subsection{Programming model}
%{\bf TODO: maybe this should be a section}
Four general functionalities are supported by DataSeries:
reading a DataSeries file, 
analyzing the data in a DataSeries file,
writing a DataSeries file,
and writing an alternative output format (e.g., CSV).
These functionalities meet all of the typical needs for
users of structured serial data, and thus facilitate
the usability (property 5) of DataSeries.

There are three key concepts in the C++ API provided by
DataSeries. The first is that of an \textit{ExtentSeries}, which is an
iterator over the rows in at least one extent.  Iterators in
dataseries are similar to iterators in relational
databases~\cite{graefeQueryProcessing93}, but they typically operate
in bulk over an entire extent in a single pass to improve access
efficiency.  Iterators in dataseries are also not required to operate
over extents of identical type.  An iterator specifies its
compatibility for types.  Normally compatibility is exact type
compatibility, but it can also be loose, which means that the types
are compatible if all the fields can be found.  The second key concept
is that of a \textit{module}, which accepts a series of extents
processes them and passes them to downstream modules.  Similar to
River~\cite{river99}, modules can have multiple inputs if they are
joining together two different series.  The ability to add
functionality in a modular fashion enhances the flexibility (property
3) of DataSeries.  


Analysis programs generally have a main program that builds a sequence
of modules to perform multiple analysis in a single pass over the
data. Each module processes an extent at a time, and iterates over
each of the rows in the extent.  For easier usability, a row analysis
module can be used that will call a processRow() function on each row.
The {\tt dstypes2cxx} program will automatically generate the boilerplate
needed for a module to be used as a row analysis module.
For efficiency reasons, the transfer of extents between
modules is a transfer of ownership, i.e., the module that returns an
extent must not continue to access it. We are considering relaxing
this constraint in the future to allow multiple modules to read-share
a single extent at the same time so that we can increase the available
parallelism for analysis without increasing the memory requirements.
%Each module can iterate over the rows in
%the extent by putting it into a series and using the series iterator
%to select the row and the fields to access rows in that series.
DataSeries also provides modules which exploit parallelism in
operations, such as decompressing or compressing and writing extents
to disk in parallel, which increases the access efficency on
multi-core systems.  This improvement is very important for
compression, which is usually slow, but can also be important for
simple analysis that run faster than a single core can decompress.

The DataSeries source distribution contains numerous other built-in
general modules, for example, ones that convert extents to text, and
ones that perform simple versions of the SQL select/group-by
statement.  We also have converters from various input formats (pcap,
log file, SRT~\cite{SRT}) into a DataSeries representation.  Finally
there are type specific analysis for converted NFS~\cite{NFS},
LSF~\cite{LSF} and logical/physical disk volume traces.  More detailed
information on these modules and programming examples are available in
the DataSeries technical report~\cite{DSTechnicalReportSnapshot} and
the source distribution.

\section{Performance results}\label{sec:results}

%{\bf TODO: I wonder if we should rename these ``Harvard'' traces
%rather than Ellard?}
%{\bf TODO: add sections here to fill up space somewhat}
%We performed various experiments to measure the effectiveness of
%DataSeries' compression techniques, and then further compared
%DataSeries to data encoding and analysis using MySQL, CSV, CStore,
%Dan Ellard's NFS traces~\cite{ellard03}, and the 1998 World Cup Web
%traces~\cite{ita-wcweb98} for compression ratio and analysis execution speed.
%Due to space constraints we give example results from our
%comparison with Ellard and comment on highlights of our other results.

% added by Martin
In this section we provide examples to illustrate quantitatively the 
effectiveness of DataSeries.  
Section~\ref{sec:scale} describes how we have used DataSeries to store 
and analyze a large dataset on a modest system.
Section~\ref{sec:efficiency} demonstrates the flexibility provided
by DataSeries for selecting between storage and access efficiency needs.
Section~\ref{sec:ellard} provides a case study which illustrates
both the reusability of DataSeries and its access efficiency compared
to existing work.
Additional examples and comparisons can be found in the
DataSeries technical report~\cite{DSTechnicalReportSnapshot}.

\subsection{Scalability}\label{sec:scale}

The largest dataset we have is a trace of NFS traffic to and from
busy enterprise file servers.
The primary extent type 
in this data is the common records which store information about each
of the 200 billion request and reply messages. We have secondary tables that
store information about each packet captured, operations that included
file attributes, read and write requests and mount requests.  The total dataset
is about 5TB.

As a demonstration of the real-life performance of
DataSeries, consider the following example.  Utilizing our NFS
trace, we performed an analysis of the throughput
%effects if servers were instead accessed across a WAN.
% MFA: need to change above description of trace if we say servers
effects if the server was instead accessed across a WAN.
The analysis read in 45.5 GB of data (406 GB when uncompressed), and
processed 7.6 billion records (each record corresponds to an NFS
transaction).  Using a 2003 model two-way 2.8 GHz Xeon server, the
entire data set was processed in 11,263 wall clock seconds (about 3
hours), or roughly 675,000 rows per second while performing a set of complex
analyses. \fix{need to get current performance numbers}

\subsection{Examining storage and access efficiency}\label{sec:efficiency}

We have performed extensive experiments on the effect of compression
on the performance of analysis~\cite{DSTechnicalReportSnapshot}.  We
summarize the results below:

\begin{itemize}

\item For archival storage, or preparation for network distribution,
bzip2~\cite{BZIP} compression with large extents (16-64MB) makes the
most sense.  Keeping the size at most 64MB allows for some parallelism
during compression, and later decompression, but extracts almost all
of the potential compression available.  It may be useful to leave on
gzip compression as gzip occasionally gets better compression that
BZIP.

\item For analysis with sufficient disk bandwidth, lzo~\cite{LZO} with
small extents (96-128KB) gets the maximum performance.  The size of
the extents is somewhat below the L2 cache size as there needs to be
sufficient cache space to hold the entire uncompressed extent, some of
the compressed data while it is uncompressed, and any additional
program state.

\item With more constrained disk bandwidth, gzip~\cite{GZIP} with
small extents is better than lzo as it trades a 10-30% reduction in
decompression rate for a 10-40% improvement in compression; if disk
bandwidth is a limiter than the improved compression is more valuable.
The additional compression from longer extents is minimal, and bzip2
while compressing much faster, decompresses so much slower that only a
highly imbalanced system would benefit from bzip2 decompression.

\item For online compression of data, lzf~\cite{LZF} with small to
moderate size extents is the only choice.  Lzf compresses at roughly
100MB/s which is about 10$\times$ faster than gzip at level 1.
Moderate sized extents may be a benefit if the data has unique strings
as the unique packing option is very fast and gets very good
compression.  Otherwise staying within the L2 cache remains a
priority.

\end{itemize}

%\subsection{Ellard Traces}\label{sec:ellard}
\subsection{A case study}\label{sec:ellard}

In an effort to experiment with using DataSeries to represent and
analyze traces generated by other people, we converted the NFS
traces used by Ellard \textit{et al.}~\cite{ellard03} into DataSeries.  
The ``Ellard traces''
were originally stored as compressed text files, one record per line.
The first part of each line is a series of fixed fields, followed by a
set of key-value pairs, and finally some debugging information.  As
part of their tools, there is also a scanning program which reads the
trace files and outputs summary information for a trace.

Our evaluation came in two parts.  First, we wrote programs that
converted between the two formats.  The reversable conversion
guaranteed that we were properly preserving all of the information.
We found that the DataSeries files were on average 0.77x the size of
the original files when both were compressed using gzip.  The
compression improvements came as a result of the unique string
packing, delta encoding, and the elimination of the key fields through
the use of fixed field names and representing null fields in a single
bit before generic compression.

Second, we
wrote an analysis program that implemented the first three examples in
the README that came with the tools.  The first three examples were
all variants of a ``select count(*) group by field'' query.
We found that our analysis
program ran about 76x faster on those data files than the text
analysis program that came with the distribution.  We also found that
if we utilized lzo compression, which decompresses more quickly than
gzip, our analysis program ran about 107x faster, in exchange for
slightly larger (1.14x) data files.  This also illustrates how
DataSeries can be optimized for a given purpose (e.g., greater
compression for archival storage versus faster decompression for more
efficient analysis). The detailed experimental setup can be found in
the DataSeries technical report~\cite{DSTechnicalReportSnapshot}.


 
\begin{table*}
\centering
\begin{tabular}{|r|r|r|r|r|r|r|} \hline
            & mean     & mean       & mean     & CPU     & mean     & Wall time \\
algorithm   & user (s) & system (s) & CPU (s)  & speedup & wall (s) & speedup  \\ \hline
ellard-gzip & 537.58    &  7.80     & 545.38   &  1.000x & 545.71   &   1.000x \\
ellard-bzip2  & 638.48    & 12.68     & 651.16   &  0.836x & 571.49   &   0.955x \\
\hline
ds-gzip-512k  &  22.91    &  3.62     &  26.53   & 20.557x &   7.16   &  76.186x \\
ds-gzip-64k   &  21.45    &  1.14     &  22.59   & 24.147x &   5.81   &  93.945x \\
ds-gzip-128k  &  23.30    &  1.19     &  24.49   & 22.268x &   6.30   &  86.604x \\
\hline
ds-bzip2-16M  &  94.38    & 11.82     & 106.20   &  5.136x &  27.66   &  19.732x \\
\hline
ds-lzo-64k  &  18.71    &  1.14     &  19.85   & 27.472x &   5.10   & 106.897x \\
ds-lzo-128k &  21.15    &  1.10     &  22.25   & 24.514x &   5.74   &  95.022x \\
ds-lzo-512k &  24.07    &  4.07     &  28.14   & 19.382x &   7.40   &  73.762x \\ \hline
\end{tabular}

\caption{
Summary of performance results for the two analysis programs
operating on a variety of input files.  The analysis was run over the
anon-home04-011118-* files.  For the ellard {\tt nfsscan} program
the text files were compressed with either gzip or bz2.  For the
DataSeries {\tt ellardanalysis} program, the DataSeries files were
compressed with either gzip, bzip2, or lzo, and used various extent sizes
as specified.  CPU and wall time are both relative to ellard-gzip.
}

\label{tab:summary}
\end{table*}


\fix{Jeff said ``What huh'' next to the beginning of this; dunno what to do about that.}
Table~\ref{tab:summary} presents the summary results, showing the
significant speedup and reduction in CPU time that can be achieved by
using DataSeries.  The different sizes specified after the compression
algorithm for the DataSeries rows are the extent sizes. 
For example, ds-gz-512k corresponds to DataSeries with gzip
compression and a 512 KB extent size.
The substantial increase in system time for dealing
with large extents for bzip2 is a result of glibc's use of mmap/munmap
for large allocations.  Every extent results in a separate pair of
mmap/munmap calls to the kernel, hence a substantial amount of page
zeroing in the kernel, and hence a large increase in the system time 
used during the analysis run (e.g. 11.82s vs 1.14s of system time for 
bz2-16M vs lzo-64k).

\subsection{Other results}\label{sec:otherresults}

We have performed a number of other experiments that demonstrate
DataSeries' benefits. Due to space considerations, we will only
describe them briefly. One study of data compression showed that for a
relatively large disk I/O trace, DataSeries provides superior disk
space utilization; stored in DataSeries, the trace consumed 1.9GB of
disk space, but 14GB in CSV format and 8.5GB as a MySQL
database. Using the same trace in a series of analyses showed that
DataSeries delivers results 6-7x faster than both formats.

<<<<<<< HEAD
\fix{add world cup, something about nfs, something about dsstatgroupby vs srt.}
=======
Our results and experience with DataSeries have also illustrated some
of the tradeoffs between generality and performance. We have found
that by adding various type-specific functionality, we can
significantly improve performance. For instance, for the analysis of
the World Cup traces, we added new accessors that did not check for
nullable fields, and found that we decreased CPU time by
8\%. Similarly, we found that we could ``group'' multiple analyses
into a single routine (therefore only needing to pass over the data
once), which can decrease the overall time taken by the same
factor. This si especially effective when compared to the time taken
in a more general solution (e.g. SQL queries) which cannot be combined
in this manner. The primary tradeoff is the added complexity, effort
and time and time involved in writing and using such type-specific
accessors, which may not be worth while for one-shot analyses.

% The lessons learned are scattered throughout the text, so this
% section was removed. 

%%%%%%% Beginning of removed section
\iffalse
>>>>>>> 603d4e2b

\section{Lessons learned}\label{sec:lessonslearned}

\fix{this needs to become a summary section of highlights from lessons
learned. The list below are just ideas for this - all of them are discussed
in (varying) detail in the body of the paper}

Trick with cast to make data access fast: The format is designed for
efficient access. Values are packed so that once an extent is read in,
an analysis can iterate over the rows simply by increasing a single
counter, as if for an array of a structure.  Individual values are
accessed by an offset from that counter and a C++ cast.  applicable to
anyone storing similar data (RPC, streaming DB...)

Delta encoding via the pack\_relative field option saves space
with small cost.

Unique packing saves strings only once, improving on runlength
compression by having effectively an infinite window size for specific
strings.

Parallel compression and decompression improves performance
dramatically on multicore machines as shown by the 4x lower wall clock
time compared to cpu time on a 4 core machine in the ellard experiments.

Bulk processing of extents amortizes compression and decompression
costs over a fixed configurable amount of space.

Byte swapping if necessary is automatically performed.

<<<<<<< HEAD
\fix{This point and the next one (about time values) are not
currently covered in the main text}. 

=======
>>>>>>> 603d4e2b
Making data analyses type specific improves performance greatly.
Consider the analyses of NFS data.  When new accessors were added that
did not support nullable fields, performance improved by x amount.
Compared to SQL, and dsstatgroupby type specific performance can be as
much as x faster.  However, writing type specific accessors is more
time consuming, so for one shot analyses it may not be worth the
effort.

Discuss time field issues and why the field base value was a bad idea
and where we are with archival time representation and functional time
representation now.

field base value: applicable only to double fields,
this was used to gain precision for double values. This extra degree
of flexibility was introduced when we realized that storing nanosecond
precision time values, using the unix epoch (00:00:00 UTC on January
1, 1970), was not possible with a single double. Using this option, it
is possible to specific a base value that indicates the time the
events in the data file start, and the value stored indicates the time
in nanoseconds since.

\fi
%%%%%%% End of removed section


\section{Conclusions}\label{sec:conclusions}

<<<<<<< HEAD
\fix{need to incorporate lessons learned into conclusions}

=======
>>>>>>> 603d4e2b
We have described DataSeries, a data format that enables the efficient
and flexible storage of structured serial data. This type of data is
used in numerous applications in all areas of computing and
science. We have identified the properties required for a system that
processes such data, and shown through a series of experiments and
comparisons to other systems that DataSeries meets satisfies these
properties. In particular, DataSeries offers significant performance
and storage efficiency benefits.  
% For these reasons, DataSeries is the
% recommended trace for the SNIA IOTTA technical working group.

We have also described the various lessons learned while designing and
implementing DataSeries. A general theme from this has been that, when
dealing with very large quantities of data, with a particular workload,
there are huge performance, efficiency and reliability gains to be made
by giving up a relatively small amount of generality and flexibility. 

Overall, we believe that DataSeries should be considered for use in
any application that processes structured serial data. DataSeries is
open source, and available for download from
http://tesla.hpl.hp.com/opensource/.

\bibliographystyle{abbrv}
{\small
\bibliography{tr-references}
}
% You must have a proper ".bib" file
%  and remember to run:
% latex bibtex latex latex
% to resolve all references
%
% ACM needs 'a single self-contained file'!
%
\balancecolumns

\end{document}<|MERGE_RESOLUTION|>--- conflicted
+++ resolved
@@ -324,7 +324,6 @@
 the effective compression ratio (compression algorithms only partially
 remove duplicate data).
 
-<<<<<<< HEAD
 \item \textbf{time handling}: dealing with time turns out to be very
 challenging.  One of our initial attempts involved using doubles to
 store time values because they were logically represented that way in
@@ -361,11 +360,6 @@
 
 \item \textbf{versioning}: ...
 
-=======
->>>>>>> 603d4e2b
-\end{itemize}
-
-
 One addition we did try, and later rejected, was that of extending a
 double fields precision by allowing the specification of a base value.
 This was introduced when we realized that storing nanosecond precision
@@ -643,9 +637,8 @@
 database. Using the same trace in a series of analyses showed that
 DataSeries delivers results 6-7x faster than both formats.
 
-<<<<<<< HEAD
 \fix{add world cup, something about nfs, something about dsstatgroupby vs srt.}
-=======
+
 Our results and experience with DataSeries have also illustrated some
 of the tradeoffs between generality and performance. We have found
 that by adding various type-specific functionality, we can
@@ -666,7 +659,6 @@
 
 %%%%%%% Beginning of removed section
 \iffalse
->>>>>>> 603d4e2b
 
 \section{Lessons learned}\label{sec:lessonslearned}
 
@@ -697,12 +689,6 @@
 
 Byte swapping if necessary is automatically performed.
 
-<<<<<<< HEAD
-\fix{This point and the next one (about time values) are not
-currently covered in the main text}. 
-
-=======
->>>>>>> 603d4e2b
 Making data analyses type specific improves performance greatly.
 Consider the analyses of NFS data.  When new accessors were added that
 did not support nullable fields, performance improved by x amount.
@@ -730,11 +716,6 @@
 
 \section{Conclusions}\label{sec:conclusions}
 
-<<<<<<< HEAD
-\fix{need to incorporate lessons learned into conclusions}
-
-=======
->>>>>>> 603d4e2b
 We have described DataSeries, a data format that enables the efficient
 and flexible storage of structured serial data. This type of data is
 used in numerous applications in all areas of computing and
