--- conflicted
+++ resolved
@@ -145,11 +145,7 @@
 #ifdef COMPILE_DEBUG
 	    forceCheckOffset(offset);
 #else
-<<<<<<< HEAD
-	    (void) offset;
-=======
 	    (void)offset; // eliminate compilation warning
->>>>>>> 0d93a08c
 #endif
 	}
 	void forceCheckOffset(long offset);
