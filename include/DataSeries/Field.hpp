--- conflicted
+++ resolved
@@ -62,11 +62,6 @@
         boolField as the field may come and go as the extent changes,
         but this should be supported as a legal change to the type. */
     bool isNull() const {
-<<<<<<< HEAD
-	DEBUG_SINVARIANT(dataseries.extent() != NULL);
-	if (nullable) {
-	    DEBUG_INVARIANT(null_offset >= 0, "internal error; field not ready");
-=======
         if (!nullable) {
             return false;
         } else {
@@ -82,12 +77,9 @@
     }
     // TODO-eric-review: Should be private?
     bool isNull(ExtentType::byte * rawpos) const {
-	DEBUG_INVARIANT(dataseries.extent() != NULL,
-			"internal error; extent not set");
+	DEBUG_SINVARIANT(dataseries.extent() != NULL);
 	if (__builtin_expect(nullable,1)) {
-	    DEBUG_INVARIANT(null_offset >= 0, 
-			    "internal error; field not ready");
->>>>>>> 3e4d9685
+	    DEBUG_INVARIANT(null_offset >= 0, "internal error; field not ready");
 	    dataseries.checkOffset(null_offset);
 	    return (*(rawpos + null_offset) 
 		    & null_bit_mask) ? true : false;
