// -*-C++-*-
/*
   (c) Copyright 2003-2005, Hewlett-Packard Development Company, LP

   See the file named COPYING for license details
*/

/** @file
    Generic field operations, slower than normal ones, so not the default
*/

#ifndef __DATASERIES_GENERALFIELD_H
#define __DATASERIES_GENERALFIELD_H

#include <stddef.h>

#include <iostream>
#include <fstream>

#include <libxml/xmlmemory.h>
#include <libxml/parser.h> 
#include <boost/static_assert.hpp>

#include <Lintel/CompilerMarkup.hpp>
#include <Lintel/HashMap.hpp>

#include <DataSeries/ExtentSeries.hpp>
#include <DataSeries/ExtentField.hpp>

class GeneralField;

/** \brief Discriminated union capable of holding any value
  * that could be stored in dataseries.

 * Sometimes it is necessary to store the values associated with
 * GeneralFields so that they can be used for comparisons in the
 * future.  Rather than having programs convert to a specific type,
 * such as a double for the numeric fields, it seems better to have a
 * general value type with a collection of operations on that type
 * that would allow additional values to be added to dataseries in the
 * future. It is currently invalid to change the type of a general
 * value once it has acquired a type. 
 *
 * BUG/FEATURE: doesn't correctly track nulls right now, not clear
 * exactly the right way to implement that. */

class GeneralValue {
public:
    GeneralValue()
	 : gvtype(ExtentType::ft_unknown), v_variable32(NULL)
    { }
    GeneralValue(const GeneralValue &v)
	: gvtype(v.gvtype), gvval(v.gvval) {
	if (gvtype == ExtentType::ft_variable32) {
	    v_variable32 = new std::string(*v.v_variable32);
	} else {
	    v_variable32 = NULL;
	}
    }
    GeneralValue(const GeneralField &from)
	: gvtype(ExtentType::ft_unknown), v_variable32(NULL)
    { set(from); }

    GeneralValue(const GeneralField *from)
	: gvtype(ExtentType::ft_unknown), v_variable32(NULL)
    { set(from); }

    ~GeneralValue() { delete v_variable32; }

    void set(const GeneralValue &from);
    void set(const GeneralValue *from) { 
	DEBUG_INVARIANT(from != NULL, "bad"); set(*from); 
    }
    void set(const GeneralField &from);
    void set(const GeneralField *from) { 
	DEBUG_INVARIANT(from != NULL, "bad"); set(*from); 
    }

    /** \brief return this < gv 

     * for ft_unknown, always false
     * for ft_bool, true < false
     * for integer/double types, works as normal
     * for ft_variable32, works as if memcmp on values padded with '\\0' to 
     *   the maximum length
     *
     * we implement strictlylessthan rather than compare as is done
     * for std::string because it wasn't clear how to implement
     * compare sufficiently efficiently that it would be as efficent
     * as implmenting strictlylessthan and using that to build the
     * comparison. */
    bool strictlylessthan(const GeneralValue &gv) const; 
    /** return this == gv */
    bool equal(const GeneralValue &gv) const;

    /** allowing FILE * rather than std::ostream as std::ostream is
	much slower */
    void write(FILE *to);

    std::ostream &write(std::ostream &to) const;

    GeneralValue &operator =(const GeneralValue &from) {
	set(from);
	return *this;
    }
    GeneralValue &operator =(const GeneralField &from) {
	set(from);
	return *this;
    }
    ExtentType::fieldType getType() const { return gvtype; }
    /** calculate a hash of this value, use partial_hash as the
	starting hash. */
    uint32_t hash(uint32_t partial_hash = 1776) const;

    void setBool(bool val);
    void setByte(uint8_t val);
    void setInt32(int32_t val);
    void setInt64(int64_t val);
<<<<<<< HEAD
=======
    void setDouble(double val);
>>>>>>> ba2e3d6b
    void setVariable32(const std::string &from);

    bool valBool();
    uint8_t valByte();
    int32_t valInt32();
    int64_t valInt64();
    double valDouble();
    const std::string valString();

protected:
    // let all of the general field classes get at our value/type
    friend class GF_Bool;
    friend class GF_Byte;
    friend class GF_Int32;
    friend class GF_Int64;
    friend class GF_Double;
    friend class GF_Variable32;
    ExtentType::fieldType gvtype;
    /// \cond INTERNAL_ONLY
    union gvvalT {
	bool v_bool;
	ExtentType::byte v_byte;
	ExtentType::int32 v_int32;
	ExtentType::int64 v_int64;
	double v_double;
    } gvval;
    /// \endcond
    std::string *v_variable32; // only valid if gvtype = ft_variable32
};

inline bool operator < (const GeneralValue &a, const GeneralValue &b) {
    return a.strictlylessthan(b);
}

inline bool operator > (const GeneralValue &a, const GeneralValue &b) {
    return b.strictlylessthan(a);
}

inline bool operator == (const GeneralValue &a, const GeneralValue &b) {
    return a.equal(b);
}

inline bool operator != (const GeneralValue &a, const GeneralValue &b) {
    return !a.equal(b);
}

inline bool operator <= (const GeneralValue &a, const GeneralValue &b) {
    return a < b || a == b;
}

inline bool operator >= (const GeneralValue &a, const GeneralValue &b) {
    return a > b || a == b;
}

inline std::ostream & operator << (std::ostream &to, const GeneralValue &a) {
    return a.write(to);
}

template <>
struct HashMap_hash<const GeneralValue> {
    unsigned operator()(const GeneralValue &a) const {
	return a.hash();
    }
};

/** \brief accessor for fields whose type may not be known at compile time.

  * \note This is a base class and needs to be held by (smart) pointer.
  *
  * \note This class does not inherit from @c Field. */
class GeneralField {
public:
    virtual ~GeneralField();

    /** create a new general field for a particular series; assumes that
	the field type doesn't change over the course of the series. */
    static GeneralField *create(ExtentSeries &series, 
				const std::string &column) {
	return create(NULL, series, column);
    }
    /** fieldxml can be null, in which case it gets it from the series type. */
    static GeneralField *create(xmlNodePtr fieldxml, ExtentSeries &series, 
				const std::string &column);

    // see comment in DStoTextModule.H for why we have both
    // interfaces; summary ostream is very slow
    virtual void write(FILE *to) = 0;
    virtual void write(std::ostream &to) = 0;

    virtual bool isNull() = 0;

    // set will do conversion/fail as specified for each GF type
    virtual void set(GeneralField *from) = 0;

    void set(GeneralField &from) {
        set(&from);
    }
 
    virtual void set(const GeneralValue *from) = 0;

    void set(const GeneralValue &from) {
	set(&from);
    }

    GeneralValue val() const { return GeneralValue(this); }
    virtual double valDouble() = 0;

    ExtentType::fieldType getType() const { return gftype; }

    void enableCSV();

    /// Delete all the fields and clear the vector.
    static void deleteFields(std::vector<GeneralField *> &fields);
protected:
    // TODO: to go away once this moves from ExtentType to somewhere sane.
    static std::string strGetXMLProp(xmlNodePtr cur, 
				     const std::string &option_name) {
	return ExtentType::strGetXMLProp(cur, option_name);
    }
    ExtentType::fieldType gftype;
    friend class GeneralValue;
    GeneralField(ExtentType::fieldType _gftype)
	: gftype(_gftype),csvEnabled(false) {  }
    bool csvEnabled;
};

class GF_Bool : public GeneralField {
public:
    GF_Bool(xmlNodePtr fieldxml, ExtentSeries &series, const std::string &column); 
    virtual ~GF_Bool();

    virtual void write(FILE *to);
    virtual void write(std::ostream &to);

    virtual bool isNull();

    // set(bool) -> copy
    // set(byte,int32,int64,double) -> val = from->val == 0
    // set(variable32) -> fail
    virtual void set(GeneralField *from);
    virtual void set(const GeneralValue *from);

    // TODO: add the other type-specific set functions to all of the
    // GF_types.
    void set(const GF_Bool *from) {
	if (from->myfield.isNull()) {
	    myfield.setNull();
	} else {
	    myfield.set(from->myfield.val());
	}
    }

    virtual double valDouble();

    bool val() const { return myfield.val(); }

    BoolField myfield;
    std::string s_true, s_false;  
};

class GF_Byte : public GeneralField {
public:
    GF_Byte(xmlNodePtr fieldxml, ExtentSeries &series, const std::string &column);
    virtual ~GF_Byte();

    virtual void write(FILE *to);
    virtual void write(std::ostream &to);

    virtual bool isNull();

    // set(bool) -> 1 if true, 0 if false
    // set(byte, int32, int64) -> val = from->val & 0xFF;
    // set(double) -> val = (byte)round(from->val);
    // set(variable32) -> ?
    virtual void set(GeneralField *from);
    virtual void set(const GeneralValue *from);

    virtual double valDouble();

    ExtentType::byte val() const { return myfield.val(); }

    char *printspec;
    ByteField myfield;
};

class GF_Int32 : public GeneralField {
public:
    GF_Int32(xmlNodePtr fieldxml, ExtentSeries &series, const std::string &column);
    virtual ~GF_Int32();

    virtual void write(FILE *to);
    virtual void write(std::ostream &to);

    virtual bool isNull();

    virtual void set(GeneralField *from);
    virtual void set(const GeneralValue *from);
    void set(const GF_Int32 *from) {
	if (from->myfield.isNull()) {
	    myfield.setNull();
	} else {
	    myfield.set(from->myfield.val());
	}
    }

    virtual double valDouble();

    ExtentType::int32 val() const { return myfield.val(); }

    char *printspec;
    ExtentType::int32 divisor;
    Int32Field myfield;
};

class GF_Int64 : public GeneralField {
public:
    GF_Int64(xmlNodePtr fieldxml, ExtentSeries &series, 
	     const std::string &column);
    virtual ~GF_Int64();

    virtual void write(FILE *to);
    virtual void write(std::ostream &to);

    virtual bool isNull();

    virtual void set(GeneralField *from);
    virtual void set(const GeneralValue *from);
    void set(int64_t v) { myfield.set(v);}

    virtual double valDouble();

    ExtentType::int64 val() const { return myfield.val(); }

    Int64Field myfield, *relative_field;
    Int64TimeField *myfield_time; // null unless printing as a time value.
    char *printspec;
    int64_t divisor, offset;
    bool offset_first;
};

class GF_Double : public GeneralField {
public:
    GF_Double(xmlNodePtr fieldxml, ExtentSeries &series, const std::string &column); 
    virtual ~GF_Double();

    virtual void write(FILE *to);
    virtual void write(std::ostream &to);

    virtual bool isNull();

    virtual void set(GeneralField *from);
    virtual void set(const GeneralValue *from);

    virtual double valDouble();

    double val() const { return myfield.val(); }

    DoubleField myfield;
    DoubleField *relative_field;
    char *printspec;
    double offset, multiplier;
};

class GF_Variable32 : public GeneralField {
public:
    enum printstyle_t { printnostyle, printhex, printmaybehex, printcsv, printtext };
    GF_Variable32(xmlNodePtr fieldxml, ExtentSeries &series, const std::string &column);
    virtual ~GF_Variable32();

    virtual void write(FILE *to);
    virtual void write(std::ostream &to);

    virtual bool isNull();

    virtual void set(GeneralField *from);
    virtual void set(const GeneralValue *from);
    void set(GF_Variable32 *from) {
	if (from->myfield.isNull()) {
	    myfield.setNull();
	} else {
	    myfield.set(from->myfield.val(),from->myfield.size());
	}
    }

    virtual double valDouble();

    /// Returns the raw string value, note that this may include nulls
    /// and hence c_str() is dangerous
    const std::string val() const;

    /// Returns the string formatted as per it's printspec
    const std::string valFormatted();

    const std::string val_formatted() FUNC_DEPRECATED { // old naming convention
	return valFormatted();
    }

    void clear() {
	myfield.clear();
    }

    char *printspec;
    printstyle_t printstyle;
    Variable32Field myfield;
};

/** \brief Copies records from one @c Extent to another.

    \todo TODO: add an output module as an optional argument; if it exists, 
    automatically do the newRecord stuff. */
class ExtentRecordCopy {
public:
    ExtentRecordCopy(ExtentSeries &source, ExtentSeries &dest);
    /** Prepares the copy structure to do the copy.  Will be automatically
	called by copyRecord() if necessary. */
    void prep();
    ~ExtentRecordCopy();
    /** Copies the current record of the source @c ExtentSeries to the
        current record of the destination @c ExtentSeries. */
    void copyRecord(); // you need to create the record first.
private:
    bool did_prep;
    int fixed_copy_size;
    ExtentSeries &source, &dest;
    std::vector<GeneralField *> sourcefields, destfields; // all fields here if f_c_s == 0
    std::vector<GF_Variable32 *> sourcevarfields, destvarfields; // only used if fixed_copy_size >0
};

#endif<|MERGE_RESOLUTION|>--- conflicted
+++ resolved
@@ -116,10 +116,7 @@
     void setByte(uint8_t val);
     void setInt32(int32_t val);
     void setInt64(int64_t val);
-<<<<<<< HEAD
-=======
     void setDouble(double val);
->>>>>>> ba2e3d6b
     void setVariable32(const std::string &from);
 
     bool valBool();
