--- conflicted
+++ resolved
@@ -92,16 +92,9 @@
 }
 
 sub usage {
-<<<<<<< HEAD
-    print "batch-parallel nettrace2ds info infodir=<dir>\n";
-    print "                           convert infodir=<dir> record-start=<num> [compress=<mode>] [extent-size=<size>] [dsdir=<dir>]\n";
-    print "                           lzf2bz2 ???\n";
-    print "                           freedir freedir=<dir>\n"
-=======
     print "batch-parallel nettrace2ds info infodir=<dir> [groupsize=#] -- /mnt/trace-*/trace-#\n";
     print "batch-parallel [--noshuffle] nettrace2ds convert infodir=<dir> dsdir=<dir> record-start=# [groupsize=#] [finished-before=#] -- /mnt/trace-*/trace-#\n";
     print "batch-parallel nettrace2ds ...; look at the code\n";
->>>>>>> 818f9e1f
 }
 
 # PCAP file suffix is .pcap0, .pcap1, .pcap2, etc.;
@@ -241,15 +234,6 @@
     if ($this->{mode} eq 'convert') {
 	die "??" unless defined $thing_info->{dsname};
 	die "??" unless defined $thing_info->{record_start} && defined $thing_info->{record_count};
-<<<<<<< HEAD
-	if ($this->{file_type} eq 'erf') {
-	    $cmd = "nettrace2ds --convert-erf --compress-$this->{compress} --extent-size=$this->{extent_size} $thing_info->{record_start} $thing_info->{record_count} $thing_info->{dsname}-new " . join(" ", @{$thing_info->{files}}) . " >$thing_info->{dsname}-log 2>&1";
-	} elsif ($this->{file_type} eq 'pcap') {
-	    $cmd = "nettrace2ds --convert-pcap " . join(" ", @{$thing_info->{files}});
-	} else {
-	    die "Code shouldn't reach  here, file type is $this->{file_type} but should be erf or pcap\n";
-	}
-=======
 
 	my $compress = "--compress-$this->{compress} --compress-level=$this->{compress_level} --extent-size=$this->{extent_size}";
 	if ($this->{compress} eq 'smart') {
@@ -268,7 +252,6 @@
 	}
 	
 	$cmd = "nettrace2ds --convert-erf $compress $thing_info->{record_start} $thing_info->{record_count} $thing_info->{dsname}-new " . join(" ", @{$thing_info->{files}}) . " >$thing_info->{dsname}-log 2>&1";
->>>>>>> 818f9e1f
 	unlink("$thing_info->{dsname}-fail");
 	print "Creating $thing_info->{dsname}...\n";
     } elsif ($this->{mode} eq 'info') {
