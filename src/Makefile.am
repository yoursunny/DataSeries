#
#  (c) Copyright 2005, Hewlett-Packard Development Company, LP
#
#  See the file named COPYING for license details
#
# automake input file

if WITH_LZF
DATASERIES_ENABLE_LZF=1
else
DATASERIES_ENABLE_LZF=0
endif

if WITH_LZO
DATASERIES_ENABLE_LZO=1
else
DATASERIES_ENABLE_LZO=0
endif

if WITH_ZLIB
DATASERIES_ENABLE_ZLIB=1
else
DATASERIES_ENABLE_ZLIB=0
endif

if WITH_BZ2
DATASERIES_ENABLE_BZ2=1
else
DATASERIES_ENABLE_BZ2=0
endif

bpmodulesdir = $(datadir)/bp_modules
nobase_bpmodules_DATA = BatchParallel/ds2txt.pm

AM_CPPFLAGS = -I$(top_srcdir)/include -I$(top_srcdir)/src/liblzf-1.6 @SRT_CFLAGS@ @LINTEL_CFLAGS@ @XML2_CFLAGS@ -DDATASERIES_ENABLE_LZF=$(DATASERIES_ENABLE_LZF) -DDATASERIES_ENABLE_LZO=$(DATASERIES_ENABLE_LZO) -DDATASERIES_ENABLE_ZLIB=$(DATASERIES_ENABLE_ZLIB) -DDATASERIES_ENABLE_BZ2=$(DATASERIES_ENABLE_BZ2)
AM_LDFLAGS = @OPTMODE_LDFLAGS@

lib_LTLIBRARIES = libDataSeries.la
bin_SCRIPTS = dataseries-config

libDataSeries_la_LDFLAGS = -version-info @LIBDATASERIES_VERSION@ 
libDataSeries_la_LIBADD = @LINTEL_LIBTOOL@ @LINTELPTHREAD_LIBTOOL@ @XML2_LIBTOOL@ @LZF_LIBS@ @LZO_LIBS@ @ZLIB_LIBS@ @BZ2_LIBS@

libDataSeries_la_SOURCES = \
	base/DataSeriesFile.C \
	base/Extent.C \
	base/ExtentField.C \
	base/ExtentSeries.C \
	base/ExtentType.C \
	base/GeneralField.C \
	process/commonargs.C \
	module/DSStatGroupBy.C \
	module/DStoTextModule.C \
	module/DataSeriesModule.C \
	module/IndexSourceModule.C \
	module/MinMaxIndexModule.C \
	module/PrefetchBufferModule.C \
	module/RowAnalysisModule.C \
	module/SequenceModule.C \
	module/TypeIndexModule.C \
	lex.DSStatGroupBy_yy.c \
	liblzf-1.6/lzf_c.c \
	liblzf-1.6/lzf_d.c 

BUILT_SOURCES = lex.DSStatGroupBy_yy.c

bin_PROGRAMS = ds2txt pssimple2ds dsextentindex lvpvprocessusage textindex \
	ipdsanalysis indexnfscommon dsselect dsrepack dsstatgroupby

LDADD = libDataSeries.la 
ds2txt_SOURCES = process/ds2txt.C
pssimple2ds_SOURCES = process/pssimple2ds.C
dsextentindex_SOURCES = process/dsextentindex.C
lvpvprocessusage_SOURCES = process/lvpvprocessusage.C
textindex_SOURCES = process/textindex.C
ipdsanalysis_SOURCES = process/ipdsanalysis.C process/sourcebyrange.C # process/nfsdsanalysis-common.C 
indexnfscommon_SOURCES = process/indexnfscommon.C
dsselect_SOURCES = process/dsselect.C
dsrepack_SOURCES = process/dsrepack.C
dsstatgroupby_SOURCES = process/dsstatgroupby.C

if WITH_PCAP
bin_PROGRAMS += network-driverdump
network_driverdump_SOURCES = raw-collection/network-driverdump/driverdump.C
endif

CHECK_TARGETS = ran.check-pssimple ran.check-test ran.check-dsselect

if WITH_SRT
bin_PROGRAMS += srt2ds cmpsrtds

srt2ds_SOURCES = process/srt2ds.C
srt2ds_LDADD = @SRT_LIBS@ libDataSeries.la  

cmpsrtds_SOURCES = process/cmpsrtds.C
cmpsrtds_LDADD = @SRT_LIBS@ libDataSeries.la 

CHECK_TARGETS += ran.check-srt2ds

nobase_bpmodules_DATA += BatchParallel/srt2ds.pm
endif

lex.DSStatGroupBy_yy.c: module/DSStatGroupByLex.l
	flex $(top_srcdir)/src/module/DSStatGroupByLex.l

check_PROGRAMS = test
test_LDADD =  libDataSeries.la -lssl -lcrypto

check-local: $(CHECK_TARGETS)

# can't do a simple dataseries file compare because we put random data 
# into the extentseries at the end.

ran.check-srt2ds: srt2ds cmpsrtds
	./srt2ds $(top_srcdir)/check-data/hourly.03126.srt.bz2 h03126.ds 
	./cmpsrtds $(top_srcdir)/check-data/hourly.03126.srt.bz2 h03126.ds 
	./cmpsrtds $(top_srcdir)/check-data/hourly.03126.srt.bz2 $(top_srcdir)/check-data/h03126.ds-littleend 
	./cmpsrtds $(top_srcdir)/check-data/hourly.03126.srt.bz2 $(top_srcdir)/check-data/h03126.ds-bigend 
	rm h03126.ds
	touch $@

# the index may change as data will compress differently on big/little
# endian machines, so we can't compare with it in the text output
ran.check-pssimple: pssimple2ds ds2txt
	./pssimple2ds $(top_srcdir)/check-data/pssimple.5.bz2 pss5.ds
	./ds2txt --skip-index pss5.ds >pss5.txt
	./ds2txt --skip-index $(top_srcdir)/check-data/pss5.ds-littleend >pss5-little.txt
	./ds2txt --skip-index $(top_srcdir)/check-data/pss5.ds-bigend >pss5-big.txt
	cmp pss5.txt pss5-little.txt
	cmp pss5.txt pss5-big.txt
	rm pss5.txt pss5-little.txt pss5-big.txt pss5.ds
	touch $@

ran.check-test: test ds2txt
	./test
	./ds2txt --skip-index test.ds >test.txt
	./ds2txt --skip-index $(top_srcdir)/check-data/complex.ds-littleend >complex-little.txt
	./ds2txt --skip-index $(top_srcdir)/check-data/complex.ds-bigend >complex-big.txt
	cmp $(top_srcdir)/check-data/complex.txt test.txt
	cmp $(top_srcdir)/check-data/complex.txt complex-little.txt
	cmp $(top_srcdir)/check-data/complex.txt complex-big.txt
	rm test.ds test.txt complex-little.txt complex-big.txt
	touch $@

ran.check-dsselect: dsselect ds2txt
	@-rm dsselect.test.1
	./dsselect --compress-gz I/O enter_driver,bytes,machine_id,driver_type,disk_offset ~/projects/DataSeries/check-data/h03126.ds-littleend dsselect.test.1 >/dev/null
	gunzip < $(top_srcdir)/check-data/dsselect.test.1.gz >dsselect.test.1.ref
	./ds2txt --skip-index dsselect.test.1 >dsselect.test.1.txt
	cmp dsselect.test.1.ref dsselect.test.1.txt
<<<<<<< HEAD

if ENABLE_PAPER
bin_PROGRAMS += srtstat srtcsvstat

srtstat_SOURCES = paper/srtstat.C
srtstat_LDADD = libDataSeries.la

srtcsvstat_SOURCES = paper/srtcsvstat.C
srtcsvstat_LDADD = @LINTEL_LIBTOOL@
endif
=======
	touch $@
>>>>>>> 0a966134
<|MERGE_RESOLUTION|>--- conflicted
+++ resolved
@@ -148,7 +148,8 @@
 	gunzip < $(top_srcdir)/check-data/dsselect.test.1.gz >dsselect.test.1.ref
 	./ds2txt --skip-index dsselect.test.1 >dsselect.test.1.txt
 	cmp dsselect.test.1.ref dsselect.test.1.txt
-<<<<<<< HEAD
+	touch $@
+
 
 if ENABLE_PAPER
 bin_PROGRAMS += srtstat srtcsvstat
@@ -158,7 +159,4 @@
 
 srtcsvstat_SOURCES = paper/srtcsvstat.C
 srtcsvstat_LDADD = @LINTEL_LIBTOOL@
-endif
-=======
-	touch $@
->>>>>>> 0a966134
+endif