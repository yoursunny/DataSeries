--- conflicted
+++ resolved
@@ -623,7 +623,6 @@
 	}
     }
 
-<<<<<<< HEAD
     void clear() {
 	for(PTCMIterator i = cube_data.begin(); i != cube_data.end(); ++i) {
 	    delete i->second;
@@ -631,11 +630,9 @@
 	cube_data.clear();
     }
 
-=======
     size_t memoryUsage() const {
 	return cube_data.memoryUsage() + sizeof(*this);
     }
->>>>>>> 50a3230c
 private:
     StatsFactoryFn stats_factory_fn;
     OptionalCubePartialFn optional_cube_partial_fn;
