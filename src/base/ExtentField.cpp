--- conflicted
+++ resolved
@@ -19,14 +19,11 @@
 
 Field::~Field()
 {
-<<<<<<< HEAD
-=======
     // could be not present if the constructor failed somehow.  TODO:
     // think about how best to handle this since the call in the
     // type-specific fields that registers the field is wrong if the
     // series already has a type.  If we can figure out that side,
     // then we can also fix this side.
->>>>>>> 65291028
     dataseries.removeField(*this, false);
 }
 
