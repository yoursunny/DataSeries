// -*-C++-*-
/*
   (c) Copyright 2003-2005, Hewlett-Packard Development Company, LP

   See the file named COPYING for license details
*/

/** @file
    General field implementation
*/

#include <algorithm>

#include <boost/format.hpp>

#include <Lintel/Clock.hpp>
#include <Lintel/StringUtil.hpp>

#include <DataSeries/GeneralField.hpp>

using namespace std;
using boost::format;

// TODO: performance time boost::format, and if possible, unify the
// write(ostream) and write(FILE *) code paths.

void GeneralValue::set(const GeneralField &from) {
    INVARIANT(gvtype == ExtentType::ft_unknown || 
	      gvtype == from.gftype,
	      "invalid to change type of generalvalue");
    gvtype = from.gftype;
    switch(gvtype) 
	{
	case ExtentType::ft_unknown: break;
	case ExtentType::ft_bool: 
	    gvval.v_bool = ((GF_Bool *)&from)->val(); break;
	case ExtentType::ft_byte: 
	    gvval.v_byte = ((GF_Byte *)&from)->val(); break;
	case ExtentType::ft_int32: 
	    gvval.v_int32 = ((GF_Int32 *)&from)->val(); break;
	case ExtentType::ft_int64: 
	    gvval.v_int64 = ((GF_Int64 *)&from)->val(); break;
	case ExtentType::ft_double: 
	    gvval.v_double = ((GF_Double *)&from)->val(); break;
	case ExtentType::ft_fixedwidth: {
	    if (NULL == v_fixedwidth) {
		// TODO: make this be a lintel::ByteArray
		v_fixedwidth = new vector<uint8_t>;
            }
	    const GF_FixedWidth *tmp = reinterpret_cast<const GF_FixedWidth *>(&from);
	    v_fixedwidth->resize(tmp->myfield.size());
	    memcpy(&v_fixedwidth[0], tmp->myfield.val(), tmp->myfield.size());
	    break;
	}
	case ExtentType::ft_variable32: {
	    if (NULL == v_variable32) {
		v_variable32 = new string;
	    }
	    const GF_Variable32 *tmp = reinterpret_cast<const GF_Variable32 *>(&from);
	    *v_variable32 = tmp->myfield.stringval(); 
	    break;
	}
	default: FATAL_ERROR("internal error, unexpected type"); break;
	}
}

void GeneralValue::set(const GeneralValue &from) {
    INVARIANT(gvtype == ExtentType::ft_unknown || 
	      gvtype == from.gvtype,
	      "invalid to change type of generalvalue");
    gvtype = from.gvtype;
    switch(gvtype) 
	{
	case ExtentType::ft_unknown: break;
	case ExtentType::ft_bool: 
	    gvval.v_bool = from.gvval.v_bool; break;
	case ExtentType::ft_byte: 
	    gvval.v_byte = from.gvval.v_byte; break;
	case ExtentType::ft_int32: 
	    gvval.v_int32 = from.gvval.v_int32; break;
	case ExtentType::ft_int64: 
	    gvval.v_int64 = from.gvval.v_int64; break;
	case ExtentType::ft_double: 
	    gvval.v_double = from.gvval.v_double; break;
        case ExtentType::ft_fixedwidth:
            if (NULL == v_fixedwidth) {
                v_fixedwidth = new vector<uint8_t>;
            }
            *v_fixedwidth = *from.v_fixedwidth;
            break;
	case ExtentType::ft_variable32: 
	    if (NULL == v_variable32) {
		v_variable32 = new string;
	    }
	    *v_variable32 = *from.v_variable32;
	    break;
	default: FATAL_ERROR("internal error, unexpected type"); break;
	}
}

uint32_t GeneralValue::hash(uint32_t partial_hash) const {
    switch(gvtype) 
	{
	case ExtentType::ft_unknown: return partial_hash;
	case ExtentType::ft_bool: 
	    return lintel::BobJenkinsHashMix3(gvval.v_bool, 1492, partial_hash);
	case ExtentType::ft_byte: 
	    return lintel::BobJenkinsHashMix3(gvval.v_byte, 1941, partial_hash);
	case ExtentType::ft_int32: 
	    return lintel::BobJenkinsHashMix3(gvval.v_int32, 1861, partial_hash);
	case ExtentType::ft_int64: 
	    return lintel::BobJenkinsHashMixULL(gvval.v_int64, partial_hash);
	case ExtentType::ft_double: 
	    BOOST_STATIC_ASSERT(sizeof(ExtentType::int64) == sizeof(double));
	    BOOST_STATIC_ASSERT(offsetof(gvvalT, v_double) 
				== offsetof(gvvalT, v_int64));
<<<<<<< HEAD
	    return lintel::BobJenkinsHashMixULL(static_cast<uint64_t>(gvval.v_int64),
						partial_hash);
=======
	    return BobJenkinsHashMixULL(static_cast<uint64_t>(gvval.v_int64),
					partial_hash);
	case ExtentType::ft_fixedwidth:
	    return lintel::hashBytes(&v_fixedwidth[0],
	                             v_fixedwidth->size(), partial_hash);
>>>>>>> 53291be7
	case ExtentType::ft_variable32: 
	    return lintel::hashBytes(v_variable32->data(),
				     v_variable32->size(), partial_hash);
	default: FATAL_ERROR("internal error, unexpected type"); 
	    return 0; 
	}
}

void GeneralValue::setBool(bool val) {
    INVARIANT(gvtype == ExtentType::ft_unknown || 
	      gvtype == ExtentType::ft_bool,
	      "invalid to change type of generalvalue");
    gvtype = ExtentType::ft_bool;
    gvval.v_bool = val;
}

void GeneralValue::setByte(uint8_t val) {
    INVARIANT(gvtype == ExtentType::ft_unknown || 
	      gvtype == ExtentType::ft_byte,
	      "invalid to change type of generalvalue");
    gvtype = ExtentType::ft_byte;
    gvval.v_byte = val;
}

void GeneralValue::setInt32(int32_t val) {
    INVARIANT(gvtype == ExtentType::ft_unknown || 
	      gvtype == ExtentType::ft_int32,
	      "invalid to change type of generalvalue");
    gvtype = ExtentType::ft_int32;
    gvval.v_int32 = val;
}

void GeneralValue::setInt64(int64_t val) {
    INVARIANT(gvtype == ExtentType::ft_unknown || 
	      gvtype == ExtentType::ft_int64,
	      "invalid to change type of generalvalue");
    gvtype = ExtentType::ft_int64;
    gvval.v_int64 = val;
}

void GeneralValue::setDouble(double val) {
    INVARIANT(gvtype == ExtentType::ft_unknown || 
	      gvtype == ExtentType::ft_double,
	      "invalid to change type of generalvalue");
    gvtype = ExtentType::ft_double;
    gvval.v_double = val;
}

// TODO: do we need a setFixedWidth

void GeneralValue::setVariable32(const string &val) {
    INVARIANT(gvtype == ExtentType::ft_unknown || 
	      gvtype == ExtentType::ft_variable32,
	      "invalid to change type of generalvalue");
    gvtype = ExtentType::ft_variable32;
    if (NULL == v_variable32) v_variable32 = new string;
    *v_variable32 = val;
}

bool GeneralValue::strictlylessthan(const GeneralValue &gv) const {
    INVARIANT(gvtype == gv.gvtype,
	      "currently invalid to compare general values of different types");
    switch(gvtype) 
	{
	case ExtentType::ft_unknown: return false;
	case ExtentType::ft_bool:
	    return gvval.v_bool < gv.gvval.v_bool;
	case ExtentType::ft_byte:
	    return gvval.v_byte < gv.gvval.v_byte;
	case ExtentType::ft_int32:
	    return gvval.v_int32 < gv.gvval.v_int32;
	case ExtentType::ft_int64:
	    return gvval.v_int64 < gv.gvval.v_int64;
	case ExtentType::ft_double:
	    return gvval.v_double < gv.gvval.v_double;
	case ExtentType::ft_fixedwidth:
	    return *v_fixedwidth < *gv.v_fixedwidth;
	case ExtentType::ft_variable32: {
	    int diff = memcmp(v_variable32->data(),gv.v_variable32->data(),
			      min(v_variable32->size(),gv.v_variable32->size()));
	    if (diff != 0) {
		return diff < 0;
	    } else {
		return v_variable32->size() < gv.v_variable32->size();
	    }
	}
	default:
	    FATAL_ERROR("internal error, unexpected type");
	    return false;
	}
    
}

bool GeneralValue::equal(const GeneralValue &gv) const {
    INVARIANT(gvtype == gv.gvtype,
	      "currently invalid to compare general values of different types");
    switch(gvtype) 
	{
	case ExtentType::ft_unknown: return false;
	case ExtentType::ft_bool:
	    return gvval.v_bool == gv.gvval.v_bool;
	case ExtentType::ft_byte:
	    return gvval.v_byte == gv.gvval.v_byte;
	case ExtentType::ft_int32:
	    return gvval.v_int32 == gv.gvval.v_int32;
	case ExtentType::ft_int64:
	    return gvval.v_int64 == gv.gvval.v_int64;
	case ExtentType::ft_double:
	    return gvval.v_double == gv.gvval.v_double;
        case ExtentType::ft_fixedwidth:
            return *v_fixedwidth == *gv.v_fixedwidth;
	case ExtentType::ft_variable32: {
	    if (v_variable32->size() == gv.v_variable32->size()) {
		return memcmp(v_variable32->data(),gv.v_variable32->data(),
			      v_variable32->size()) == 0;
	    } else {
		return false;
	    }
	}
	default:
	    FATAL_ERROR("internal error, unexpected type");
	    return false;
	}
    
}

namespace {
    char *long_int_format() {
	BOOST_STATIC_ASSERT(sizeof(long) == 4 || sizeof(long) == 8); 
	if (sizeof(long) == 8) {
	    return (char *)"%ld";
	} else if (sizeof(long) == 4) {
	    return (char *)"%lld";
	}
    }
}

void GeneralValue::write(FILE *to) {
    switch(gvtype) 
	{
	case ExtentType::ft_unknown: 
	    fprintf(to,"*unknown-type*");
	    break;
	case ExtentType::ft_bool:
	    fprintf(to,gvval.v_bool ? "true" : "false");
	    break;
	case ExtentType::ft_byte:
	    fprintf(to,"%d",(unsigned char)gvval.v_byte);
	    break;
	case ExtentType::ft_int32:
	    fprintf(to,"%d",gvval.v_int32);
	    break;
	case ExtentType::ft_int64:
	    fprintf(to, long_int_format(),gvval.v_int64);
	    break;
	case ExtentType::ft_double:
	    fprintf(to,"%.12g",gvval.v_double);
	    break;
	case ExtentType::ft_fixedwidth:
	    fprintf(to,"%s",maybehexstring(&v_fixedwidth[0], v_fixedwidth->size()).c_str());
            break;
	case ExtentType::ft_variable32: {
	    fprintf(to,"%s",maybehexstring(*v_variable32).c_str());
	    break;
	}
	default:
	    FATAL_ERROR("internal error, unexpected type");
	}
    
}

ostream &GeneralValue::write(ostream &to) const {
    switch(gvtype) 
	{
	case ExtentType::ft_unknown: 
	    to << "*unknown-type*";
	    break;
	case ExtentType::ft_bool:
	    to << (gvval.v_bool ? "true" : "false");
	    break;
	case ExtentType::ft_byte:
	    to << boost::format("%d") % (unsigned char)gvval.v_byte;
	    break;
	case ExtentType::ft_int32:
	    to << boost::format("%d") % gvval.v_int32;
	    break;
	case ExtentType::ft_int64:
	    to << boost::format("%lld") % gvval.v_int64;
	    break;
	case ExtentType::ft_double:
	    to << boost::format("%.12g") % gvval.v_double;
	    break;
	case ExtentType::ft_fixedwidth:
            to << maybehexstring(&v_fixedwidth[0], v_fixedwidth->size());
            break;
	case ExtentType::ft_variable32: {
	    to << maybehexstring(*v_variable32);
	    break;
	}
	default:
	    FATAL_ERROR("internal error, unexpected type");
	}
    return to;
}

double GeneralValue::valDouble() const {
    switch(gvtype) 
	{
	case ExtentType::ft_unknown: 
	    FATAL_ERROR("value undefined, can't run valDouble()");
	    break;
	case ExtentType::ft_bool:
	    return gvval.v_bool ? 1 : 0;
	    break;
	case ExtentType::ft_byte:
	    return gvval.v_byte;
	    break;
	case ExtentType::ft_int32:
	    return gvval.v_int32;
	    break;
	case ExtentType::ft_int64:
	    return gvval.v_int64;
	    break;
	case ExtentType::ft_double:
	    return gvval.v_double;
	    break;
	case ExtentType::ft_fixedwidth:
            FATAL_ERROR("haven't decided how to translate byte arrays to doubles");
            break;
	case ExtentType::ft_variable32: {
	    return stringToDouble(*v_variable32);
	    break;
	}
	default:
	    FATAL_ERROR("internal error, unexpected type"); 
	}
    return 0;
}

uint8_t GeneralValue::valByte() const {
    switch(gvtype) 
	{
	case ExtentType::ft_unknown: 
	    FATAL_ERROR("value undefined, can't run valInt32()");
	    break;
	case ExtentType::ft_bool:
	    return gvval.v_bool ? 1 : 0;
	    break;
	case ExtentType::ft_byte:
	    return gvval.v_byte;
	    break;
	case ExtentType::ft_int32:
	    return gvval.v_int32;
	    break;
	case ExtentType::ft_int64:
	    return gvval.v_int64;
	    break;
	case ExtentType::ft_double:
	    return static_cast<uint8_t>(gvval.v_double);
	    break;
	case ExtentType::ft_fixedwidth:
	    FATAL_ERROR("haven't decided how to translate byte arrays to bytes");
	    break;
	case ExtentType::ft_variable32: {
	    return stringToInteger<int32_t>(*v_variable32);
	    break;
	}
	default:
	    FATAL_ERROR("internal error, unexpected type"); 
	}
    return 0;
}

int32_t GeneralValue::valInt32() const {
    switch(gvtype) 
	{
	case ExtentType::ft_unknown: 
	    FATAL_ERROR("value undefined, can't run valInt32()");
	    break;
	case ExtentType::ft_bool:
	    return gvval.v_bool ? 1 : 0;
	    break;
	case ExtentType::ft_byte:
	    return gvval.v_byte;
	    break;
	case ExtentType::ft_int32:
	    return gvval.v_int32;
	    break;
	case ExtentType::ft_int64:
	    return gvval.v_int64;
	    break;
	case ExtentType::ft_double:
	    return static_cast<int32_t>(gvval.v_double);
	    break;
	case ExtentType::ft_fixedwidth:
	    FATAL_ERROR("haven't decided how to turn a byte array into an int");
	    break;
	case ExtentType::ft_variable32: {
	    return stringToInteger<int32_t>(*v_variable32);
	    break;
	}
	default:
	    FATAL_ERROR("internal error, unexpected type"); 
	}
    return 0;
}

int64_t GeneralValue::valInt64() const {
    switch(gvtype) 
	{
	case ExtentType::ft_unknown: 
	    FATAL_ERROR("value undefined, can't run valInt64()");
	    break;
	case ExtentType::ft_bool:
	    return gvval.v_bool ? 1 : 0;
	    break;
	case ExtentType::ft_byte:
	    return gvval.v_byte;
	    break;
	case ExtentType::ft_int32:
	    return gvval.v_int32;
	    break;
	case ExtentType::ft_int64:
	    return gvval.v_int64;
	    break;
	case ExtentType::ft_double:
	    return static_cast<int64_t>(gvval.v_double);
	    break;
	case ExtentType::ft_fixedwidth:
            FATAL_ERROR("haven't decided how to translate byte arrays to integers");
            break;
	case ExtentType::ft_variable32: {
	    return stringToInteger<int64_t>(*v_variable32);
	    break;
	}
	default:
	    FATAL_ERROR("internal error, unexpected type"); 
	}
    return 0;
}

bool GeneralValue::valBool() const {
    switch(gvtype) 
	{
	case ExtentType::ft_unknown: 
	    FATAL_ERROR("value undefined, can't run valInt64()");
	    break;
	case ExtentType::ft_bool:
	    return gvval.v_bool;
	    break;
	case ExtentType::ft_byte:
	    return gvval.v_byte ? true : false;
	    break;
	case ExtentType::ft_int32:
	    return gvval.v_int32 ? true : false;
	    break;
	case ExtentType::ft_int64:
	    return gvval.v_int64 ? true : false;
	    break;
	case ExtentType::ft_double:
	    return gvval.v_double ? true : false;
	    break;
	case ExtentType::ft_fixedwidth:
            FATAL_ERROR("haven't decided how to translate byte arrays to bools");
            break;
	case ExtentType::ft_variable32: {
	    FATAL_ERROR("haven't decided how to translate strings to bools");
	    return false;
	    break;
	}
	default:
	    FATAL_ERROR("internal error, unexpected type"); 
	}
    return 0;
}

static string s_true("true");
static string s_false("false");

const std::string GeneralValue::valString() const {
    switch(gvtype) {
	case ExtentType::ft_unknown: 
	    FATAL_ERROR("value undefined, can't run valString()");
	    break;
	case ExtentType::ft_bool:
	    if (gvval.v_bool) {
		return s_true;
	    } else {
		return s_false;
	    }
	    break;
	case ExtentType::ft_byte:
	    FATAL_ERROR("haven't decided how to translate byte to strings");
	    break;
	case ExtentType::ft_int32:
	    FATAL_ERROR("haven't decided how to translate int32 to strings");
	    break;
	case ExtentType::ft_int64:
	    FATAL_ERROR("haven't decided how to translate int64 to strings, Need to take printspec into account, can't just use boost::lexical_cast");
	    break;
	case ExtentType::ft_double:
	    FATAL_ERROR("haven't decided how to translate double to strings");
	    break;
	case ExtentType::ft_fixedwidth:
            FATAL_ERROR("haven't decided how to translate byte arrays to strings");
            break;
	case ExtentType::ft_variable32:
	    return *v_variable32;
	    break;
	default:
	    FATAL_ERROR("internal error, unexpected type"); 
    }
    return 0;
}

void GeneralField::enableCSV(void) {
    csvEnabled = true;
}

void GeneralField::deleteFields(vector<GeneralField *> &fields) {
    for(vector<GeneralField *>::iterator i = fields.begin(); i != fields.end(); ++i) {
	delete *i;
	*i = NULL;
    }
    vector<GeneralField *> tmp;
    tmp.swap(fields);
}

static xmlChar *myXmlGetProp(xmlNodePtr xml, const xmlChar *prop) {
    if (xml == NULL) {
	return NULL;
    } else {
	return xmlGetProp(xml,prop);
    }
}

GF_Bool::GF_Bool(xmlNodePtr fieldxml, ExtentSeries &series, 
		 const std::string &column)
    : GeneralField(ExtentType::ft_bool),
      myfield(series,column,Field::flag_nullable)
{
    xmlChar *xmltrue = myXmlGetProp(fieldxml, (const xmlChar *)"print_true");
    if (xmltrue == NULL) {
	xmltrue = (xmlChar *)"T";
    }
    xmlChar *xmlfalse = myXmlGetProp(fieldxml, (const xmlChar *)"print_false");
    if (xmlfalse == NULL) {
	xmlfalse = (xmlChar *)"F";
    }
    s_true = (char *)xmltrue;
    s_false = (char *)xmlfalse;
}

GF_Bool::~GF_Bool() { }

bool GF_Bool::isNull() {
    return myfield.isNull();
}

void GF_Bool::setNull(bool val) {
    myfield.setNull(val);
}

void GF_Bool::write(FILE *to) {
    if (myfield.isNull()) {
	fprintf(to,"null");
    } else {
	if (myfield.val()) {
	    fprintf(to,"%s",s_true.c_str());
	} else {
	    fprintf(to,"%s",s_false.c_str());
	}
    }
}

void GF_Bool::write(std::ostream &to) {
    if (myfield.isNull()) {
	to << "null";
    } else {
	if (myfield.val()) {
	    to << s_true;
	} else {
	    to << s_false;
	}
    }
}

// TODO: see whether it's worth optimizing the set functions to special
// case the same-type copy; that's probably the common case.
// one experiment with this for GF_Bool did not show any benefit.
// fixing dsrepack to use type-specific fields for the copy did have a 
// huge benefit; it may be worth trying to figure out if there is a way 
// to get most of the benefit without having to make a special case like 
// that.

void GF_Bool::set(GeneralField *from) {
    if (from->isNull()) {
	myfield.setNull();
	return;
    }
    switch(from->getType())
	{
	case ExtentType::ft_bool: 
	    myfield.set(((GF_Bool *)from)->val());
	    break;
	case ExtentType::ft_byte:
	    myfield.set(((GF_Byte *)from)->val() == 0);
	    break;
	case ExtentType::ft_int32:
	    myfield.set(((GF_Int32 *)from)->val() == 0);
	    break;
	case ExtentType::ft_int64: 
	    myfield.set(((GF_Int64 *)from)->val() == 0);
	    break;
	case ExtentType::ft_double:
	    myfield.set(((GF_Double *)from)->val() == 0);
	    break;
	case ExtentType::ft_fixedwidth:
	    FATAL_ERROR("fixedwidth -> bool not implemented yet");
            break;
	case ExtentType::ft_variable32:
	    FATAL_ERROR("variable32 -> bool not implemented yet");
	    break;
	default: 
	    FATAL_ERROR(boost::format("internal error, unknown field type %d")
			% from->getType());
	}
}

void GF_Bool::set(const GeneralValue *from) {
    INVARIANT(from->gvtype == ExtentType::ft_bool,
	      "can't set GF_Bool from non-bool general value");
    myfield.set(from->gvval.v_bool);
}

double GF_Bool::valDouble() {
    return myfield.val() ? 1 : 0;
}


GF_Byte::GF_Byte(xmlNodePtr fieldxml, ExtentSeries &series, const std::string &column) 
    : GeneralField(ExtentType::ft_byte), myfield(series,column,Field::flag_nullable)
{
    xmlChar *xmlprintspec = myXmlGetProp(fieldxml, (const xmlChar *)"print_format");
    if (xmlprintspec == NULL) {
	xmlprintspec = (xmlChar *)"%d";
    }
    printspec = (char *)xmlprintspec;
    if (false) printf("should use printspec %s\n",printspec);
}

GF_Byte::~GF_Byte() { }

void GF_Byte::write(FILE *to) {
    if (myfield.isNull()) {
	fprintf(to,"null");
    } else {
	fprintf(to,printspec,myfield.val());
    }
}

void GF_Byte::write(std::ostream &to) {
    if (myfield.isNull()) {
	to << "null";
    } else {
	char buf[1024];
	int ok = snprintf(buf,1024,printspec,myfield.val());
	INVARIANT(ok > 0 && ok < 1000,
		  boost::format("bad printspec '%s'") % printspec);
	to << buf;
    }
}

bool GF_Byte::isNull() {
    return myfield.isNull();
}

void GF_Byte::setNull(bool val) {
    myfield.setNull(val);
}

void GF_Byte::set(GeneralField *from) {
    if (from->isNull()) {
	myfield.setNull();
	return;
    }
    ByteField::byte val = 0;
    switch(from->getType()) 
	{
	case ExtentType::ft_bool: 
	    val = ((GF_Bool *)from)->val() ? 1 : 0;
	    break;
	case ExtentType::ft_byte:
	    val = ((GF_Byte *)from)->val();
	    break;
	case ExtentType::ft_int32:
	    val = static_cast<ByteField::byte>(((GF_Int32 *)from)->val() & 0xFF);
	    break;
	case ExtentType::ft_int64: 
	    val = static_cast<ByteField::byte>(((GF_Int64 *)from)->val());
	    break;
	case ExtentType::ft_double:
	    val = static_cast<ByteField::byte>(round(((GF_Double *)from)->val()));
	    break;
	case ExtentType::ft_fixedwidth:
	    FATAL_ERROR("unimplemented conversion from fixed width -> byte");
	    break;
	case ExtentType::ft_variable32:
	    FATAL_ERROR("unimplemented conversion from variable32 -> byte");
	    break;
	default:
	    FATAL_ERROR(boost::format("internal error, unknown field type %d")
			% from->getType());
    }
    myfield.set(val);
}

void GF_Byte::set(const GeneralValue *from) {
    INVARIANT(from->gvtype == ExtentType::ft_byte,
	      "can't set GF_Byte from non-byte general value");
    myfield.set(from->gvval.v_byte);
}

double GF_Byte::valDouble() {
    return static_cast<double>(myfield.val());
}

GF_Int32::GF_Int32(xmlNodePtr fieldxml, ExtentSeries &series, const std::string &column) 
    : GeneralField(ExtentType::ft_int32), myfield(series,column,Field::flag_nullable)
{
    xmlChar *xmlprintspec = myXmlGetProp(fieldxml, (const xmlChar *)"print_format");
    if (xmlprintspec == NULL) {
	xmlprintspec = (xmlChar *)"%d";
    }
    printspec = (char *)xmlprintspec;
    if (false) printf("should use printspec %s\n",printspec);
    
    xmlChar *xml_divisor = myXmlGetProp(fieldxml, (const xmlChar *)"print_divisor");
    if (xml_divisor == NULL) {
	divisor = 1;
    } else {
	divisor = atoi((char *)xml_divisor);
    }
}

GF_Int32::~GF_Int32() { }

static const string ipv4addr("ipv4");

void GF_Int32::write(FILE *to) {
    if (myfield.isNull()) {
	fprintf(to,"null");
    } else if (printspec == ipv4addr) {
	SINVARIANT(divisor == 1);
	uint32_t v = static_cast<uint32_t>(myfield.val());
	fprintf(to, "%d.%d.%d.%d", v >> 24, (v >> 16) & 0xFF,
		(v >> 8) & 0xFF, v & 0xFF);
    } else {
	fprintf(to,printspec,myfield.val()/divisor);
    }
}

void GF_Int32::write(std::ostream &to) {
    FATAL_ERROR("inconsistent with write(FILE)");
    if (myfield.isNull()) {
	to << "null";
    } else {
	char buf[1024];
	int ok = snprintf(buf,1024,printspec,myfield.val()/divisor);
	INVARIANT(ok > 0 && ok < 1000,
		  boost::format("bad printspec '%s'") % printspec);
	to << buf;
    }
}

bool GF_Int32::isNull() {
    return myfield.isNull();
}

void GF_Int32::setNull(bool val) {
    myfield.setNull(val);
}

void GF_Int32::set(GeneralField *from) {
    if (from->isNull()) {
	myfield.setNull();
	return;
    }
    switch(from->getType()) 
	{
	case ExtentType::ft_bool: 
	    myfield.set(((GF_Bool *)from)->val() ? 1 : 0);
	    break;
	case ExtentType::ft_byte:
	    myfield.set(((GF_Byte *)from)->val());
	    break;
	case ExtentType::ft_int32:
	    myfield.set(((GF_Int32 *)from)->val());
	    break;
	case ExtentType::ft_int64: 
	    myfield.set((ExtentType::int32)((GF_Int64 *)from)->val());
	    break;
	case ExtentType::ft_double:
	    myfield.set((ExtentType::int32)round(((GF_Double *)from)->val()));
	    break;
	case ExtentType::ft_fixedwidth:
            FATAL_ERROR("unimplemented conversion from fixedwidth -> int32");
            break;
	case ExtentType::ft_variable32:
	    FATAL_ERROR("unimplemented conversion from variable32 -> int32");
	    break;
	default:
	    FATAL_ERROR(boost::format("internal error, unknown field type %d")
			% from->getType());
	}
}

void GF_Int32::set(const GeneralValue *from) {
    INVARIANT(from->gvtype == ExtentType::ft_int32,
	      "can't set GF_Int32 from non-int32 general value");
    myfield.set(from->gvval.v_int32);
}


double GF_Int32::valDouble() {
    return static_cast<double>(myfield.val());
}

#ifdef __hpux
#include <inttypes.h>
static inline ExtentType::int64 
atoll(char *str)
{
    return __strtoll(str,NULL,0);
}
#endif

static string str_sec_nanosec = ("sec.nsec");

GF_Int64::GF_Int64(xmlNodePtr fieldxml, ExtentSeries &series, 
		   const std::string &column) 
    : GeneralField(ExtentType::ft_int64), 
      myfield(series,column,Field::flag_nullable),
      relative_field(NULL), myfield_time(NULL), offset_first(false) 
{
    xmlChar *xmlprintspec = myXmlGetProp(fieldxml, (const xmlChar *)"print_format");
    if (xmlprintspec == NULL) {
	xmlprintspec = (xmlChar *)"%lld";
    }
    printspec = (char *)xmlprintspec;
    if (false) printf("should use printspec %s\n",printspec);
    
    if (printspec == str_sec_nanosec) {
	string units = strGetXMLProp(fieldxml, "units");
	string epoch = strGetXMLProp(fieldxml, "epoch");

	Int64TimeField::TimeType time_type
	    = Int64TimeField::convertUnitsEpoch(units, epoch, column);
	myfield_time = new Int64TimeField(series, column, Field::flag_nullable,
					  time_type);
    } 
	       
    xmlChar *xml_divisor = myXmlGetProp(fieldxml, (const xmlChar *)"print_divisor");
    if (xml_divisor == NULL) {
	divisor = 1;
    } else {
	divisor = stringToInteger<int64_t>(reinterpret_cast<char *>(xml_divisor));
    }

    xmlChar *xml_offset = myXmlGetProp(fieldxml, (const xmlChar *)"print_offset");
    if (xml_offset == NULL) {
	offset = 0;
    } else if (xmlStrcmp(xml_offset,(const xmlChar *)"first") == 0) {
	offset = 0;
	offset_first = true;
    } else if (xmlStrncmp(xml_offset,(const xmlChar *)"relativeto:",11) == 0) {
	std::string relname = (char *)(xml_offset + 11);
	relative_field = new Int64Field(series,relname);
    } else {
	offset = stringToInteger<int64_t>(reinterpret_cast<char *>(xml_offset));
    }

}

GF_Int64::~GF_Int64() {
    delete relative_field;
    delete myfield_time;
}

void GF_Int64::write(FILE *to) {
    if (myfield.isNull()) {
	fprintf(to,"null");
    } else {
	if (offset_first) {
	    offset = myfield.val();
	    offset_first = false;
	} else if (relative_field != NULL) {
	    offset = relative_field->val();
	}
	if (myfield_time != NULL) {
	    DEBUG_SINVARIANT(printspec == str_sec_nanosec);

	    int64_t v = myfield.val() - offset;

	    fputs(myfield_time->rawToStrSecNano(v).c_str(), to);
	} else {
	    fprintf(to,printspec,(myfield.val() - offset)/divisor);
	}
    }
}

void GF_Int64::write(std::ostream &to) {
    FATAL_ERROR("broken, inconsistent with FILE * version");
    if (myfield.isNull()) {
	to << "null";
    } else {
	char buf[1024];
	int ok = snprintf(buf,1024,printspec,myfield.val()/divisor);
	INVARIANT(ok > 0 && ok < 1000,
		  boost::format("bad printspec '%s'") % printspec);
	to << buf;
    }
}

bool GF_Int64::isNull() {
    return myfield.isNull();
}

void GF_Int64::setNull(bool val) {
    myfield.setNull(val);
}

void GF_Int64::set(GeneralField *from) {
    if (from->isNull()) {
	myfield.setNull();
	return;
    }
    switch(from->getType()) 
	{
	case ExtentType::ft_bool: 
	    myfield.set(((GF_Bool *)from)->val() ? 1 : 0);
	    break;
	case ExtentType::ft_byte:
	    myfield.set(((GF_Byte *)from)->val());
	    break;
	case ExtentType::ft_int32:
	    myfield.set(((GF_Int32 *)from)->val());
	    break;
	case ExtentType::ft_int64: 
	    myfield.set(((GF_Int64 *)from)->val());
	    break;
	case ExtentType::ft_double:
	    myfield.set((ExtentType::int64)round(((GF_Double *)from)->val()));
	    break;
	case ExtentType::ft_fixedwidth:
            FATAL_ERROR("unimplemented conversion from fixedwidth -> int64");
            break;
	case ExtentType::ft_variable32:
	    FATAL_ERROR("unimplemented conversion from variable32 -> int64");
	    break;
	default:
	    FATAL_ERROR(boost::format("internal error, unknown field type %d")
			% from->getType());
	}
}

void GF_Int64::set(const GeneralValue *from) {
    INVARIANT(from->gvtype == ExtentType::ft_int64,
	      "can't set GF_Int64 from non-int64 general value");
    myfield.set(from->gvval.v_int64);
}

double GF_Int64::valDouble() {
    return static_cast<double>(myfield.val());
}

GF_Double::GF_Double(xmlNodePtr fieldxml, ExtentSeries &series, const std::string &column) 
    : GeneralField(ExtentType::ft_double), 
      myfield(series, column, DoubleField::flag_nullable | DoubleField::flag_allownonzerobase)
{
    xmlChar *xmlprintspec = myXmlGetProp(fieldxml, (const xmlChar *)"print_format");
    if (xmlprintspec == NULL) {
	xmlprintspec = (xmlChar *)"%.9g";
    }
    printspec = (char *)xmlprintspec;
    if (false) printf("should use printspec %s\n",printspec);
    
    relative_field = NULL;
    xmlChar *xml_offset = myXmlGetProp(fieldxml, (const xmlChar *)"print_offset");
    if (xml_offset == NULL) {
	offset = 0;
    } else if (xmlStrcmp(xml_offset,(const xmlChar *)"first") == 0) {
	offset = Double::NaN;
    } else if (xmlStrncmp(xml_offset,(const xmlChar *)"relativeto:",11) == 0) {
	std::string relname = (char *)(xml_offset + 11);
	relative_field = new DoubleField(series,relname,DoubleField::flag_allownonzerobase);
    } else {
	offset = atof((char *)xml_offset);
    }
    xmlChar *xml_multiplier = myXmlGetProp(fieldxml, (const xmlChar *)"print_multiplier");
    if (xml_multiplier == NULL) {
	multiplier = 1;
    } else {
	multiplier = atof((char *)xml_multiplier);
    }
}

GF_Double::~GF_Double() {
    delete relative_field;
}

void GF_Double::write(FILE *to) {
    if (myfield.isNull()) {
	fprintf(to,"null");
    } else {
	if (isnan(offset)) {
	    offset = myfield.val();
	}
	if (relative_field != NULL) {
	    // offset needs to be calculated in absolute space, but things may be
	    // offset differently.
	    offset = relative_field->val() + (relative_field->base_val - myfield.base_val);
	}
	fprintf(to,printspec,multiplier * (myfield.val() - offset));
    }
}

void GF_Double::write(std::ostream &to) {
    if (myfield.isNull()) {
	to << "null";
    } else {
	if (offset != offset) {
	    offset = myfield.val();
	}
	if (relative_field != NULL) {
	    // offset needs to be calculated in absolute space, but things may be
	    // offset differently.
	    offset = relative_field->val() + (relative_field->base_val - myfield.base_val);
	}
	char buf[1024];
	int ok = snprintf(buf,1024,printspec,multiplier * (myfield.val() - offset));
	INVARIANT(ok > 0 && ok < 1000,
		  boost::format("bad printspec '%s'") % printspec);
	to << buf;
    }
}

bool GF_Double::isNull() {
    return myfield.isNull();
}

void GF_Double::setNull(bool val) {
    myfield.setNull(val);
}

void GF_Double::set(GeneralField *from) {
    if (from->isNull()) {
	myfield.setNull();
	return;
    }
    switch(from->getType()) 
	{
	case ExtentType::ft_bool: 
	    myfield.set(((GF_Bool *)from)->val() ? 1 : 0);
	    break;
	case ExtentType::ft_byte:
	    myfield.set(((GF_Byte *)from)->val());
	    break;
	case ExtentType::ft_int32:
	    myfield.set(((GF_Int32 *)from)->val());
	    break;
	case ExtentType::ft_int64: 
	    myfield.set(((GF_Int64 *)from)->val());
	    break;
	case ExtentType::ft_double: {
	    GF_Double *dblfrom = (GF_Double *)from;
	    myfield.set(dblfrom->val() + (dblfrom->myfield.base_val - myfield.base_val));
	}
	    break;
	case ExtentType::ft_fixedwidth:
            FATAL_ERROR("unimplemented conversion from fixedwidth -> double");
            break;
	case ExtentType::ft_variable32:
	    FATAL_ERROR("unimplemented conversion from variable32 -> double");
	    break;
	default:
	    FATAL_ERROR(boost::format("internal error, unknown field type %d")
			% from->getType());
	}
}

void GF_Double::set(const GeneralValue *from) {
    INVARIANT(from->gvtype == ExtentType::ft_double,
	      "can't set GF_Double from non-double general value");
    myfield.set(from->gvval.v_double);
}

double GF_Double::valDouble() {
    return myfield.val();
}

GF_FixedWidth::GF_FixedWidth(xmlNodePtr fieldxml, ExtentSeries &series, const std::string &column)
    : GeneralField(ExtentType::ft_fixedwidth),
      myfield(series, column, Field::flag_nullable)
{
    // TODO: do we want some of the fancy printspec stuff like in var32 fields?
}

GF_FixedWidth::~GF_FixedWidth() {
}

void GF_FixedWidth::write(FILE *to) {
    if (myfield.isNull()) {
        fprintf(to, "null");
    } else {
        string hex(maybehexstring(myfield.val(), myfield.size()));
        fprintf(to, hex.c_str());
    }
}

void GF_FixedWidth::write(std::ostream &to) {
    if (myfield.isNull()) {
        to << "null";
    } else {
        to << maybehexstring(myfield.val(), myfield.size());
    }
}

bool GF_FixedWidth::isNull() {
    return myfield.isNull();
}

void GF_FixedWidth::setNull(bool val) {
    myfield.setNull(val);
}

void GF_FixedWidth::set(GeneralField *from) {
    if (from->isNull()) {
        myfield.setNull();
        return;
    }
    switch(from->getType())
        {
        case ExtentType::ft_bool:
            FATAL_ERROR("unimplemented conversion from bool -> fixedwidth");
            break;
        case ExtentType::ft_byte:
            FATAL_ERROR("unimplemented conversion from byte -> fixedwidth");
            break;
        case ExtentType::ft_int32:
            FATAL_ERROR("unimplemented conversion from int32 -> fixedwidth");
            break;
        case ExtentType::ft_int64:
            FATAL_ERROR("unimplemented conversion from int64 -> fixedwidth");
            break;
        case ExtentType::ft_double:
            FATAL_ERROR("unimplemented conversion from double -> fixedwidth");
            break;
        case ExtentType::ft_fixedwidth:
            myfield.set((static_cast<GF_FixedWidth*>(from))->val());
            break;
        case ExtentType::ft_variable32:
            FATAL_ERROR("unimplemented conversion from variable32 -> fixedwidth");
            break;
        default:
            FATAL_ERROR(boost::format("internal error, unknown field type %d")
                        % from->getType());
        }
}

void GF_FixedWidth::set(const GeneralValue *from) {
    INVARIANT(from->gvtype == ExtentType::ft_double,
              "can't set GF_FixedWidth from non-fixedwidth general value");
    myfield.set(&(*from->v_fixedwidth)[0]);
}

double GF_FixedWidth::valDouble() {
    FATAL_ERROR("unimplemented conversion from fixedwidth -> double");
}


GF_Variable32::GF_Variable32(xmlNodePtr fieldxml, ExtentSeries &series, const std::string &column) 
    : GeneralField(ExtentType::ft_variable32), myfield(series,column,Field::flag_nullable)
{
    xmlChar *xmlprintspec = myXmlGetProp(fieldxml, (const xmlChar *)"print_format");
    if (xmlprintspec == NULL) {
	xmlprintspec = (xmlChar *)"%s";
    }
    printspec = (char *)xmlprintspec;
    if (false) printf("should use printspec %s\n",printspec);
    
    // maybehex conversion will always be applied before csv conversion
    // there might be conflicts between csv and printspec, especially if printspec adds , and "
    xmlChar *xmlprintstyle = myXmlGetProp(fieldxml, (const xmlChar *)"print_style");
    if (xmlprintstyle == NULL) {
	// assume printstyle is printmaybehex if no style is present
	printstyle = printmaybehex;
    } else {
	// check to see if the style is a valid one:
	// for now: hex, maybehex, csv
	if (xmlStrcmp(xmlprintstyle,(xmlChar *)"hex")==0) {
	    printstyle = printhex;
	} else if (xmlStrcmp(xmlprintstyle, (xmlChar *)"maybehex")==0) {
	    printstyle = printmaybehex;
	} else if (xmlStrcmp(xmlprintstyle, (xmlChar *)"csv")==0) {
	    printstyle = printcsv;
	    csvEnabled = true;
	} else if (xmlStrcmp(xmlprintstyle, (xmlChar *)"text")==0) { 
	    printstyle = printtext;
	} else {
	    FATAL_ERROR(boost::format("print_style should be hex, maybehex,"
				      " csv, or text not '%s'")
			% reinterpret_cast<char *>(xmlprintstyle));
	}
    }
    
    // in case print_hex and print_maybehex are used print an obsolete abort message 
    // with the explanation to switch to printstyle
    // Stopped asserting because old DS files have the old style, so difficult to make
    // the changeover -- stupid need to support backwards compatibility.

    xmlChar *xml_printhex = myXmlGetProp(fieldxml, (const xmlChar *)"print_hex");
    if (xml_printhex != NULL) {
        // FATAL_ERROR("print_hex is obsolete, it was replaced by print_style=\"hex\"");
	printstyle = printhex;
    }

    xmlChar *xml_printmaybehex = myXmlGetProp(fieldxml, (const xmlChar *)"print_maybehex");
    if (xml_printmaybehex != NULL) {
        // FATAL_ERROR("print_maybehex is obsolete, it was replaced by print_style=\"maybehex\"");
	printstyle = printmaybehex;
    }

    if (false) printf("column %s: %d %d\n",column.c_str(),printhex,printmaybehex);

}

GF_Variable32::~GF_Variable32() { }

static const bool print_v32_spaces = false;

void GF_Variable32::write(FILE *to) {
    // TODO: unify with boths writes and val_formatted (but take care
    // as this write has extra behavior in that always applies a
    // printf format.
    if (myfield.isNull()) {
	fprintf(to, "null");
    } else {
	string v = valFormatted();
        fprintf(to, printspec, v.c_str());
    }
}

void GF_Variable32::write(std::ostream &to) {
    if (myfield.isNull()) {
	to << "null";
    } else if (printstyle == printhex) {
	to << hexstring(myfield.stringval());
    } else if (printstyle == printmaybehex) {
        to << maybehexstring(myfield.stringval());
    } else if ((printstyle == printcsv) || csvEnabled) {
        // no printspec for maybehex. For now, also do not apply printspec to csv and printmaybehex 
        to << toCSVform(maybehexstring(myfield.stringval()));
    } else {            
        const int bufsize = 1024;
        char buf[bufsize];
        snprintf(buf,bufsize-1,printspec,myfield.stringval().c_str());
        buf[bufsize-1] = '\0';
	to << buf;
    }
}

bool GF_Variable32::isNull() {
    return myfield.isNull();
}

void GF_Variable32::setNull(bool val) {
    myfield.setNull(val);
}

static const string str_true("true");
static const string str_false("false");
static const string str_null("null");

void GF_Variable32::set(GeneralField *from) {
    if (from->isNull()) {
	myfield.setNull();
	return;
    }
    switch(from->getType()) 
	{
	case ExtentType::ft_bool: 
	    if (((GF_Bool *)from)->val()) {
		myfield.set(str_true);
	    } else {
		myfield.set(str_false);
	    }
	    break;
	case ExtentType::ft_byte: { 
	    ExtentType::byte tmp = ((GF_Byte *)from)->val();
	    myfield.set(&tmp,1);
	}
	break;
	case ExtentType::ft_int32: {
	    ExtentType::int32 tmp = ((GF_Int32 *)from)->val();
	    myfield.set(&tmp,4);
	}
	break;
	case ExtentType::ft_int64: {
	    ExtentType::int64 tmp = ((GF_Int64 *)from)->val();
	    myfield.set(&tmp,8);
	}
	break;
	case ExtentType::ft_double: {
	    double tmp = ((GF_Double *)from)->val();
	    myfield.set(&tmp,8);
	}
	break;
	case ExtentType::ft_fixedwidth:
            FATAL_ERROR("unimplemented conversion from fixedwidth -> variable32");
            break;
	case ExtentType::ft_variable32: {
	    GF_Variable32 *tmp = (GF_Variable32 *)from;
	    myfield.set(tmp->myfield.val(),tmp->myfield.size());
	}
	break;
	default:
	    FATAL_ERROR(boost::format("internal error, unknown field type %d")
			% from->getType());
	}
}

void GF_Variable32::set(const GeneralValue *from) {
    INVARIANT(from->gvtype == ExtentType::ft_variable32,
	      "can't set GF_Variable32 from non-variable32 general value");
    myfield.set(*from->v_variable32);
}

double GF_Variable32::valDouble() {
    return stringToDouble(myfield.stringval());
}

const std::string GF_Variable32::val() const {
    return myfield.stringval();
}

const std::string GF_Variable32::valFormatted() {
    if (myfield.isNull()) {
	return str_null;
    } else if (printstyle == printhex) {      
        return hexstring(myfield.stringval());
    } else if (printstyle == printmaybehex) {
	return maybehexstring(myfield.stringval());
    } else if ((printstyle == printcsv) || csvEnabled) {
	return toCSVform(maybehexstring(myfield.stringval()));
    } else if (printstyle == printtext) {
	return myfield.stringval();
    } else {
	return myfield.stringval();
    }
}

GeneralField::~GeneralField() { }

GeneralField *
GeneralField::create(xmlNodePtr fieldxml, ExtentSeries &series, const std::string &column) {
    INVARIANT(series.type != NULL,"need to set series type!");
    if (fieldxml == NULL) {
	fieldxml = series.type->xmlNodeFieldDesc(column);
    }
    switch (series.type->getFieldType(column)) 
	{
	case ExtentType::ft_bool:
	    return new GF_Bool(fieldxml,series,column);
	case ExtentType::ft_byte:
	    return new GF_Byte(fieldxml,series,column);
	case ExtentType::ft_int32:
	    return new GF_Int32(fieldxml,series,column);
	case ExtentType::ft_int64:
	    return new GF_Int64(fieldxml,series,column);
	case ExtentType::ft_double:
	    return new GF_Double(fieldxml,series,column);
	case ExtentType::ft_fixedwidth:
	    return new GF_FixedWidth(fieldxml,series,column);
            break;
	case ExtentType::ft_variable32:
	    return new GF_Variable32(fieldxml,series,column);
	default:
	    FATAL_ERROR("unimplemented");
	}    
    return NULL;
}

ExtentRecordCopy::ExtentRecordCopy(ExtentSeries &_source, ExtentSeries &_dest)
    : fixed_copy_size(-1), source(_source), dest(_dest)
{ }

void ExtentRecordCopy::prep() {
    INVARIANT(fixed_copy_size == -1, "internal");
    if (source.getTypeCompat() == ExtentSeries::typeExact 
	&& dest.getTypeCompat() == ExtentSeries::typeExact
	&& source.type->xmldesc == dest.type->xmldesc) {
	// Can do a bitwise copy.
	fixed_copy_size = source.type->fixedrecordsize();
	INVARIANT(fixed_copy_size > 0,"internal error");
	for(unsigned i=0;i<source.type->getNFields(); ++i) {
	    const std::string &fieldname = source.type->getFieldName(i);
	    if (source.type->getFieldType(fieldname) == ExtentType::ft_variable32) {
		sourcevarfields.push_back(new GF_Variable32(NULL,source,fieldname));
		destvarfields.push_back(new GF_Variable32(NULL,dest,fieldname));
	    }
	}
    } else {
	fixed_copy_size = 0;
	for(unsigned i=0;i<source.type->getNFields(); ++i) {
	    const std::string &fieldname = source.type->getFieldName(i);
	    sourcefields.push_back(GeneralField::create(NULL,source,fieldname));
	    destfields.push_back(GeneralField::create(NULL,dest,fieldname));
	}
    }
}

ExtentRecordCopy::~ExtentRecordCopy() {
    for(unsigned i=0;i < sourcefields.size();++i) {
	delete sourcefields[i];
	delete destfields[i];
    }
    
    for(unsigned i=0;i < sourcevarfields.size();++i) {
	delete sourcevarfields[i];
	delete destvarfields[i];
    }
}

void ExtentRecordCopy::copyRecord() {
    if (fixed_copy_size == -1) {
	prep();
    }
    INVARIANT(dest.morerecords(), "you forgot to create the destination record");
    INVARIANT(source.morerecords(), "you forgot to set the source record");
    if (fixed_copy_size > 0) {
	dest.pos.checkOffset(fixed_copy_size-1);
	memcpy(dest.pos.record_start(),source.pos.record_start(),fixed_copy_size);
	// need to do things this way because in the process of doing
	// the memcpy we mangled the variable offsets that are stored
	// in the fixed fields.  If we don't pre-clear them, when we
	// call set it could try to overwrite non-existant bits.
	for(unsigned int i=0;i<sourcevarfields.size();++i) {
	    destvarfields[i]->clear();
	    destvarfields[i]->set(sourcevarfields[i]);
	}
    } else {
	for(unsigned int i=0;i<sourcefields.size();++i) {
	    destfields[i]->set(sourcevarfields[i]);
	}
    }	
}
<|MERGE_RESOLUTION|>--- conflicted
+++ resolved
@@ -114,16 +114,11 @@
 	    BOOST_STATIC_ASSERT(sizeof(ExtentType::int64) == sizeof(double));
 	    BOOST_STATIC_ASSERT(offsetof(gvvalT, v_double) 
 				== offsetof(gvvalT, v_int64));
-<<<<<<< HEAD
 	    return lintel::BobJenkinsHashMixULL(static_cast<uint64_t>(gvval.v_int64),
 						partial_hash);
-=======
-	    return BobJenkinsHashMixULL(static_cast<uint64_t>(gvval.v_int64),
-					partial_hash);
 	case ExtentType::ft_fixedwidth:
 	    return lintel::hashBytes(&v_fixedwidth[0],
 	                             v_fixedwidth->size(), partial_hash);
->>>>>>> 53291be7
 	case ExtentType::ft_variable32: 
 	    return lintel::hashBytes(v_variable32->data(),
 				     v_variable32->size(), partial_hash);
