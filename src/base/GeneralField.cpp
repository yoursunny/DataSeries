// -*-C++-*-
/*
   (c) Copyright 2003-2005, Hewlett-Packard Development Company, LP

   See the file named COPYING for license details
*/

/** @file
    General field implementation
*/

#include <algorithm>

#include <boost/format.hpp>

#include <Lintel/Clock.hpp>
#include <Lintel/StringUtil.hpp>

#include <DataSeries/GeneralField.hpp>

using namespace std;
using boost::format;

namespace {
    static const string s_true("true");
    static const string s_false("false");
    static const string s_on("on");
    static const string s_off("off");
    static const string s_yes("yes");
    static const string s_no("no");
    static const string s_null("null");
}

// TODO: performance time boost::format, and if possible, unify the
// write(ostream) and write(FILE *) code paths.

void GeneralValue::set(const GeneralValue &from) {
    if (gvtype != from.gvtype) {
        delete v_variable32;
        v_variable32 = NULL;
    }
    gvtype = from.gvtype;
    switch(gvtype) 
	{
	case ExtentType::ft_unknown: break;
	case ExtentType::ft_bool: 
	    gvval.v_bool = from.gvval.v_bool; break;
	case ExtentType::ft_byte: 
	    gvval.v_byte = from.gvval.v_byte; break;
	case ExtentType::ft_int32: 
	    gvval.v_int32 = from.gvval.v_int32; break;
	case ExtentType::ft_int64: 
	    gvval.v_int64 = from.gvval.v_int64; break;
	case ExtentType::ft_double: 
	    gvval.v_double = from.gvval.v_double; break;
        case ExtentType::ft_variable32: case ExtentType::ft_fixedwidth: 
	    if (NULL == v_variable32) {
		v_variable32 = new string;
	    }
	    *v_variable32 = *from.v_variable32;
	    break;
	default: FATAL_ERROR("internal error, unexpected type"); break;
	}
}

void GeneralValue::set(const GeneralField &from) {
    if (gvtype != from.gftype) {
        delete v_variable32;
        v_variable32 = NULL;
    }
    if (from.typed_field.isNull()) {
        gvtype = ExtentType::ft_unknown;
        return;
    }
    gvtype = from.gftype;
    switch(gvtype) 
	{
	case ExtentType::ft_unknown: break;
	case ExtentType::ft_bool: 
	    gvval.v_bool = ((GF_Bool *)&from)->val(); break;
	case ExtentType::ft_byte: 
	    gvval.v_byte = ((GF_Byte *)&from)->val(); break;
	case ExtentType::ft_int32: 
	    gvval.v_int32 = ((GF_Int32 *)&from)->val(); break;
	case ExtentType::ft_int64: 
	    gvval.v_int64 = ((GF_Int64 *)&from)->val(); break;
	case ExtentType::ft_double: 
	    gvval.v_double = ((GF_Double *)&from)->val(); break;
	case ExtentType::ft_variable32: {
	    if (NULL == v_variable32) {
		v_variable32 = new string;
	    }
	    const GF_Variable32 *tmp = reinterpret_cast<const GF_Variable32 *>(&from);
	    *v_variable32 = tmp->myfield.stringval(); 
	    break;
	}
	case ExtentType::ft_fixedwidth: {
	    const GF_FixedWidth *tmp = reinterpret_cast<const GF_FixedWidth *>(&from);
	    if (NULL == v_variable32) {
		v_variable32 = new string(reinterpret_cast<const char *>(tmp->val()), tmp->size());
            } else {
		SINVARIANT(v_variable32->size() == static_cast<size_t>(tmp->size()));
		memcpy(&((*v_variable32)[0]), tmp->myfield.val(), tmp->myfield.size());
	    }
	    break;
	}
	default: FATAL_ERROR("internal error, unexpected type"); break;
	}
}

void GeneralValue::set(const GeneralField &from, const Extent &e,
                       const dataseries::SEP_RowOffset &row_offset) {
    if (gvtype != from.gftype) {
        delete v_variable32;
        v_variable32 = NULL;
    }
    if (from.typed_field.isNull(e, row_offset)) {
        gvtype = ExtentType::ft_unknown;
        return;
    }
    gvtype = from.gftype;
    switch(gvtype) 
	{
	case ExtentType::ft_unknown: break;
	case ExtentType::ft_bool: 
	    gvval.v_bool = reinterpret_cast<const GF_Bool *>(&from)->myfield.val(e, row_offset); 
            break;
	case ExtentType::ft_byte: 
	    gvval.v_byte = reinterpret_cast<const GF_Byte *>(&from)->myfield.val(e, row_offset); 
            break;
	case ExtentType::ft_int32: 
	    gvval.v_int32 = reinterpret_cast<const GF_Int32 *>(&from)->myfield.val(e, row_offset); 
            break;
	case ExtentType::ft_int64: 
	    gvval.v_int64 = reinterpret_cast<const GF_Int64 *>(&from)->myfield.val(e, row_offset); 
            break;
	case ExtentType::ft_double: 
            gvval.v_double = reinterpret_cast<const GF_Double *>(&from)
                ->myfield.val(e, row_offset); 
            break;
	case ExtentType::ft_variable32: {
	    if (NULL == v_variable32) {
		v_variable32 = new string;
	    }
	    const GF_Variable32 *tmp = reinterpret_cast<const GF_Variable32 *>(&from);
	    *v_variable32 = tmp->myfield.stringval(e, row_offset); 
	    break;
	}
	case ExtentType::ft_fixedwidth: {
	    const GF_FixedWidth *tmp = reinterpret_cast<const GF_FixedWidth *>(&from);
	    if (NULL == v_variable32) {
                const char *v = reinterpret_cast<const char *>(tmp->myfield.val(e, row_offset));
		v_variable32 = new string(v, tmp->size());
            } else {
		SINVARIANT(v_variable32->size() == static_cast<size_t>(tmp->myfield.size()));
		memcpy(&((*v_variable32)[0]), tmp->myfield.val(e, row_offset), tmp->myfield.size());
	    }
	    break;
	}
	default: FATAL_ERROR("internal error, unexpected type"); break;
	}
}

uint32_t GeneralValue::hash(uint32_t partial_hash) const {
    switch(gvtype) 
	{
	case ExtentType::ft_unknown: return partial_hash;
	case ExtentType::ft_bool: 
	    return lintel::BobJenkinsHashMix3(gvval.v_bool, 1492, partial_hash);
	case ExtentType::ft_byte: 
	    return lintel::BobJenkinsHashMix3(gvval.v_byte, 1941, partial_hash);
	case ExtentType::ft_int32: 
	    return lintel::BobJenkinsHashMix3(gvval.v_int32, 1861, partial_hash);
	case ExtentType::ft_int64: 
	    return lintel::BobJenkinsHashMixULL(gvval.v_int64, partial_hash);
	case ExtentType::ft_double: 
	    BOOST_STATIC_ASSERT(sizeof(ExtentType::int64) == sizeof(double));
	    BOOST_STATIC_ASSERT(offsetof(gvvalT, v_double) 
				== offsetof(gvvalT, v_int64));
	    return lintel::BobJenkinsHashMixULL(static_cast<uint64_t>(gvval.v_int64),
						partial_hash);
	case ExtentType::ft_variable32: case ExtentType::ft_fixedwidth: 
	    return lintel::hashBytes(v_variable32->data(),
				     v_variable32->size(), partial_hash);
	default: FATAL_ERROR("internal error, unexpected type"); 
	    return 0; 
	}
}

void GeneralValue::setBool(bool val) {
    INVARIANT(gvtype == ExtentType::ft_unknown || 
	      gvtype == ExtentType::ft_bool,
	      "invalid to change type of generalvalue");
    gvtype = ExtentType::ft_bool;
    gvval.v_bool = val;
}

void GeneralValue::setByte(uint8_t val) {
    INVARIANT(gvtype == ExtentType::ft_unknown || 
	      gvtype == ExtentType::ft_byte,
	      "invalid to change type of generalvalue");
    gvtype = ExtentType::ft_byte;
    gvval.v_byte = val;
}

void GeneralValue::setInt32(int32_t val) {
    INVARIANT(gvtype == ExtentType::ft_unknown || 
	      gvtype == ExtentType::ft_int32,
	      "invalid to change type of generalvalue");
    gvtype = ExtentType::ft_int32;
    gvval.v_int32 = val;
}

void GeneralValue::setInt64(int64_t val) {
    INVARIANT(gvtype == ExtentType::ft_unknown || 
	      gvtype == ExtentType::ft_int64,
	      "invalid to change type of generalvalue");
    gvtype = ExtentType::ft_int64;
    gvval.v_int64 = val;
}

void GeneralValue::setDouble(double val) {
    INVARIANT(gvtype == ExtentType::ft_unknown || 
	      gvtype == ExtentType::ft_double,
	      "invalid to change type of generalvalue");
    gvtype = ExtentType::ft_double;
    gvval.v_double = val;
}

void GeneralValue::setVariable32(const string &val) {
    INVARIANT(gvtype == ExtentType::ft_unknown || gvtype == ExtentType::ft_variable32,
	      "invalid to change type of generalvalue");
    gvtype = ExtentType::ft_variable32;
    if (NULL == v_variable32) v_variable32 = new string;
    *v_variable32 = val;
}

void GeneralValue::setFixedWidth(const string &val) {
    INVARIANT(gvtype == ExtentType::ft_unknown || 
	      gvtype == ExtentType::ft_fixedwidth,
	      "invalid to change type of generalvalue");
    gvtype = ExtentType::ft_fixedwidth;
    if (NULL == v_variable32) v_variable32 = new string;
    *v_variable32 = val;
}

bool GeneralValue::strictlylessthan(const GeneralValue &gv) const {
    INVARIANT(gvtype == gv.gvtype,
	      format("currently invalid to compare general values of different types %s != %s")
              % ExtentType::fieldTypeToStr(gvtype) % ExtentType::fieldTypeToStr(gv.gvtype));
    switch(gvtype) 
	{
	case ExtentType::ft_unknown: return false;
	case ExtentType::ft_bool:
	    return gvval.v_bool < gv.gvval.v_bool;
	case ExtentType::ft_byte:
	    return gvval.v_byte < gv.gvval.v_byte;
	case ExtentType::ft_int32:
	    return gvval.v_int32 < gv.gvval.v_int32;
	case ExtentType::ft_int64:
	    return gvval.v_int64 < gv.gvval.v_int64;
	case ExtentType::ft_double:
	    return gvval.v_double < gv.gvval.v_double;
	case ExtentType::ft_variable32: case ExtentType::ft_fixedwidth: 
	    return *v_variable32 < *gv.v_variable32;
	default:
	    FATAL_ERROR("internal error, unexpected type");
	    return false;
	}
    
}

bool GeneralValue::equal(const GeneralValue &gv) const {
    INVARIANT(gvtype == gv.gvtype,
	      "currently invalid to compare general values of different types");
    switch(gvtype) 
	{
	case ExtentType::ft_unknown: return true; // other type is also null, null == null.
	case ExtentType::ft_bool:
	    return gvval.v_bool == gv.gvval.v_bool;
	case ExtentType::ft_byte:
	    return gvval.v_byte == gv.gvval.v_byte;
	case ExtentType::ft_int32:
	    return gvval.v_int32 == gv.gvval.v_int32;
	case ExtentType::ft_int64:
	    return gvval.v_int64 == gv.gvval.v_int64;
	case ExtentType::ft_double:
	    return gvval.v_double == gv.gvval.v_double;
        case ExtentType::ft_variable32: case ExtentType::ft_fixedwidth: 
	    return *v_variable32 == *gv.v_variable32;
	default:
	    FATAL_ERROR("internal error, unexpected type");
	    return false;
	}
    
}

namespace {
    char *long_int_format() {
	BOOST_STATIC_ASSERT(sizeof(long) == 4 || sizeof(long) == 8); 
	if (sizeof(long) == 8) {
	    return (char *)"%ld";
	} else if (sizeof(long) == 4) {
	    return (char *)"%lld";
	}
    }
}

void GeneralValue::write(FILE *to) {
    switch(gvtype) 
	{
	case ExtentType::ft_unknown: 
	    fputs("*unknown-type*", to);
	    break;
	case ExtentType::ft_bool:
	    fputs((gvval.v_bool ? s_true.c_str() : s_false.c_str()), to);
	    break;
	case ExtentType::ft_byte:
	    fprintf(to,"%d", static_cast<uint32_t>(gvval.v_byte));
	    break;
	case ExtentType::ft_int32:
	    fprintf(to,"%d",gvval.v_int32);
	    break;
	case ExtentType::ft_int64:
	    fprintf(to, long_int_format(),gvval.v_int64);
	    break;
	case ExtentType::ft_double:
            // TODO: change all of the formats to be the same, unclear what the right choice
            // should be.  Too much precision leads to differing output; too little loses 
            // information.
	    fprintf(to,"%.12g",gvval.v_double);
	    break;
	case ExtentType::ft_variable32:	case ExtentType::ft_fixedwidth: 
	    fputs(maybehexstring(*v_variable32).c_str(), to);
	    break;
	default:
	    FATAL_ERROR("internal error, unexpected type");
	}
    
}

ostream &GeneralValue::write(ostream &to) const {
    switch(gvtype) 
	{
	case ExtentType::ft_unknown: 
	    to << "*unknown-type*";
	    break;
	case ExtentType::ft_bool:
	    to << (gvval.v_bool ? s_true : s_false);
	    break;
	case ExtentType::ft_byte:
	    to << format("%d") % static_cast<uint32_t>(gvval.v_byte);
	    break;
	case ExtentType::ft_int32:
	    to << format("%d") % gvval.v_int32;
	    break;
	case ExtentType::ft_int64:
	    to << format("%lld") % gvval.v_int64;
	    break;
	case ExtentType::ft_double:
	    to << format("%.12g") % gvval.v_double;
	    break;
	case ExtentType::ft_variable32: case ExtentType::ft_fixedwidth: {
	    to << maybehexstring(*v_variable32);
	    break;
	}
	default:
	    FATAL_ERROR("internal error, unexpected type");
	}
    return to;
}

bool GeneralValue::valBool() const {
    switch(gvtype) 
	{
	case ExtentType::ft_unknown: return false;
	case ExtentType::ft_bool:    return gvval.v_bool;
	case ExtentType::ft_byte:    return gvval.v_byte ? true : false;
	case ExtentType::ft_int32:   return gvval.v_int32 ? true : false;
	case ExtentType::ft_int64:   return gvval.v_int64 ? true : false;
	case ExtentType::ft_double:  return gvval.v_double ? true : false;
	case ExtentType::ft_variable32: {
	    SINVARIANT(v_variable32 != NULL);
	    if (*v_variable32 == s_true || *v_variable32 == s_on || *v_variable32 == s_yes) {
		return true;
	    } else if (*v_variable32 == s_false || *v_variable32 == s_off 
		       || *v_variable32 == s_no) {
		return false;
	    } else {
		FATAL_ERROR(format("Unable to convert string '%s' to boolean, expecting true, on,"
                                   " yes, false, off, or no") % *v_variable32);
	    }
	    break;
	}
	case ExtentType::ft_fixedwidth:
            FATAL_ERROR("haven't decided how to translate byte arrays to bools");
	default:
	    FATAL_ERROR("internal error, unexpected type"); 
	}
    return 0;
}

uint8_t GeneralValue::valByte() const {
    switch(gvtype) 
	{
	case ExtentType::ft_unknown: return 0; 
	case ExtentType::ft_bool:    return gvval.v_bool ? 1 : 0;
	case ExtentType::ft_byte:    return gvval.v_byte;
	case ExtentType::ft_int32:   return gvval.v_int32;
	case ExtentType::ft_int64:   return gvval.v_int64;
	case ExtentType::ft_double:  return static_cast<uint8_t>(gvval.v_double);
	case ExtentType::ft_variable32: return stringToInteger<int32_t>(*v_variable32);
	case ExtentType::ft_fixedwidth:
	    FATAL_ERROR("haven't decided how to translate byte arrays to bytes");
	    break;
	default:
            FATAL_ERROR("internal error, unexpected type"); 
	}
    return 0;
}

int32_t GeneralValue::valInt32() const {
    switch(gvtype) 
	{
	case ExtentType::ft_unknown: return 0; 
	case ExtentType::ft_bool:    return gvval.v_bool ? 1 : 0;
	case ExtentType::ft_byte:    return gvval.v_byte;
	case ExtentType::ft_int32:   return gvval.v_int32;
	case ExtentType::ft_int64:   return gvval.v_int64;
	case ExtentType::ft_double:  return static_cast<int32_t>(gvval.v_double);
	case ExtentType::ft_variable32: return stringToInteger<int32_t>(*v_variable32);
	case ExtentType::ft_fixedwidth:
	    FATAL_ERROR("haven't decided how to turn a byte array into an int");
	    break;
	default:
	    FATAL_ERROR("internal error, unexpected type"); 
	}
    return 0;
}

int64_t GeneralValue::valInt64() const {
    switch(gvtype) 
	{
	case ExtentType::ft_unknown: return 0;
	case ExtentType::ft_bool:    return gvval.v_bool ? 1 : 0;
	case ExtentType::ft_byte:    return gvval.v_byte;
	case ExtentType::ft_int32:   return gvval.v_int32;
	case ExtentType::ft_int64:   return gvval.v_int64;
	case ExtentType::ft_double:  return static_cast<int64_t>(gvval.v_double);
	case ExtentType::ft_variable32: return stringToInteger<int64_t>(*v_variable32);
	case ExtentType::ft_fixedwidth:
            FATAL_ERROR("haven't decided how to translate byte arrays to integers");
	default:
	    FATAL_ERROR("internal error, unexpected type"); 
	}
    return 0;
}

double GeneralValue::valDouble() const {
    switch(gvtype) 
	{
            // TODO-reviewer: was going to make the ft_unknown case NaN, but in that case you get
            // the condition that nullgv.valInt64() == nullgv.valInt64(), but nullgv.valDouble() ==
            // nullgv.valDouble(); opinions?
	case ExtentType::ft_unknown: return 0;
	case ExtentType::ft_bool:    return gvval.v_bool ? 1 : 0;
	case ExtentType::ft_byte:    return gvval.v_byte;
	case ExtentType::ft_int32:   return gvval.v_int32;
	case ExtentType::ft_int64:   return gvval.v_int64;
	case ExtentType::ft_double:  return gvval.v_double;
	case ExtentType::ft_variable32: return stringToDouble(*v_variable32);
	case ExtentType::ft_fixedwidth:
            FATAL_ERROR("haven't decided how to translate byte arrays to doubles");
	default:
	    FATAL_ERROR("internal error, unexpected type"); 
	}
    return 0;
}

// TODO: can probably refactor this to use ostrstream
const std::string GeneralValue::valString() const {
    switch(gvtype) 
        {
        case ExtentType::ft_unknown: return std::string();
	case ExtentType::ft_bool: return gvval.v_bool ? s_true : s_false;
	case ExtentType::ft_byte:
	    return str(format("%d") % static_cast<uint32_t>(gvval.v_byte));
	    break;
	case ExtentType::ft_int32:
	    return str(format("%d") % gvval.v_int32);
	    break;
	case ExtentType::ft_int64:
            return str(format("%d") % gvval.v_int64);
	    break;
	case ExtentType::ft_double:
            return str(format("%.20g") % gvval.v_double);
	    break;
<<<<<<< HEAD
            FATAL_ERROR("haven't decided how to translate byte arrays to strings");
            break;
	case ExtentType::ft_variable32: case ExtentType::ft_fixedwidth: return *v_variable32;
=======
	case ExtentType::ft_fixedwidth:	case ExtentType::ft_variable32:
	    return *v_variable32;
	    break;
>>>>>>> 742502ae
	default:
	    FATAL_ERROR("internal error, unexpected type"); 
    }
    return 0;
}

void GeneralField::set(const string &from) {
    GeneralValue tmp;
    tmp.setVariable32(from);
    
    set(tmp);
}

void GeneralField::enableCSV(void) {
    csv_enabled = true;
}

void GeneralField::deleteFields(vector<GeneralField *> &fields) {
    for(vector<GeneralField *>::iterator i = fields.begin(); i != fields.end(); ++i) {
	delete *i;
	*i = NULL;
    }
    vector<GeneralField *> tmp;
    tmp.swap(fields);
}

void GeneralField::set(Extent *e, uint8_t *row_pos, const GeneralValue &from) {
    FATAL_ERROR("unimplemented");
}

static xmlChar *myXmlGetProp(xmlNodePtr xml, const xmlChar *prop) {
    if (xml == NULL) {
	return NULL;
    } else {
	return xmlGetProp(xml,prop);
    }
}

GF_Bool::GF_Bool(xmlNodePtr fieldxml, ExtentSeries &series, const std::string &column)
    : GeneralField(ExtentType::ft_bool, myfield), myfield(series, column, Field::flag_nullable)
{
    xmlChar *xmltrue = myXmlGetProp(fieldxml, (const xmlChar *)"print_true");
    if (xmltrue == NULL) {
	xmltrue = (xmlChar *)"T";
    }
    xmlChar *xmlfalse = myXmlGetProp(fieldxml, (const xmlChar *)"print_false");
    if (xmlfalse == NULL) {
	xmlfalse = (xmlChar *)"F";
    }
    s_true = (char *)xmltrue;
    s_false = (char *)xmlfalse;
}

GF_Bool::~GF_Bool() { }

void GF_Bool::write(FILE *to) {
    if (myfield.isNull()) {
	fputs("null", to);
    } else {
	if (myfield.val()) {
	    fputs(s_true.c_str(), to);
	} else {
	    fputs(s_false.c_str(), to);
	}
    }
}

void GF_Bool::write(std::ostream &to) {
    if (myfield.isNull()) {
	to << "null";
    } else {
	if (myfield.val()) {
	    to << s_true;
	} else {
	    to << s_false;
	}
    }
}

// TODO: see whether it's worth optimizing the set functions to special
// case the same-type copy; that's probably the common case.
// one experiment with this for GF_Bool did not show any benefit.
// fixing dsrepack to use type-specific fields for the copy did have a 
// huge benefit; it may be worth trying to figure out if there is a way 
// to get most of the benefit without having to make a special case like 
// that.

void GF_Bool::set(GeneralField *from) {
    if (from->isNull()) {
	myfield.setNull();
	return;
    }
    switch(from->getType())
	{
	case ExtentType::ft_bool: 
	    myfield.set(((GF_Bool *)from)->val());
	    break;
	case ExtentType::ft_byte:
	    myfield.set(((GF_Byte *)from)->val() == 0);
	    break;
	case ExtentType::ft_int32:
	    myfield.set(((GF_Int32 *)from)->val() == 0);
	    break;
	case ExtentType::ft_int64: 
	    myfield.set(((GF_Int64 *)from)->val() == 0);
	    break;
	case ExtentType::ft_double:
	    myfield.set(((GF_Double *)from)->val() == 0);
	    break;
	case ExtentType::ft_variable32:
	    FATAL_ERROR("variable32 -> bool not implemented yet");
	    break;
	case ExtentType::ft_fixedwidth:
	    FATAL_ERROR("fixedwidth -> bool not implemented yet");
            break;
	default: 
	    FATAL_ERROR(format("internal error, unknown field type %d") % from->getType());
	}
}

void GF_Bool::set(const GeneralValue *from) {
    myfield.set(from->valBool());
}

double GF_Bool::valDouble() {
    return myfield.val() ? 1 : 0;
}

void GF_Bool::set(Extent *e, uint8_t *row_pos, const GeneralValue &from) {
    DEBUG_SINVARIANT(e != NULL);
    if (from.getType() == ExtentType::ft_unknown) {
        myfield.setNull(*e, row_pos, true);
    } else {
        typedef dataseries::detail::BoolFieldImpl ImplType;
        myfield.ImplType::set(*e, row_pos, from.valBool());
    }
}



GF_Byte::GF_Byte(xmlNodePtr fieldxml, ExtentSeries &series, const std::string &column) 
    : GeneralField(ExtentType::ft_byte, myfield), myfield(series, column, Field::flag_nullable)
{
    xmlChar *xmlprintspec = myXmlGetProp(fieldxml, (const xmlChar *)"print_format");
    if (xmlprintspec == NULL) {
	xmlprintspec = (xmlChar *)"%d";
    }
    printspec = (char *)xmlprintspec;
    if (false) printf("should use printspec %s\n",printspec);
}

GF_Byte::~GF_Byte() { }

void GF_Byte::write(FILE *to) {
    if (myfield.isNull()) {
	fputs("null", to);
    } else {
	fprintf(to,printspec,myfield.val());
    }
}

void GF_Byte::write(std::ostream &to) {
    if (myfield.isNull()) {
	to << "null";
    } else {
	char buf[1024];
	int ok = snprintf(buf,1024,printspec,myfield.val());
	INVARIANT(ok > 0 && ok < 1000, format("bad printspec '%s'") % printspec);
	to << buf;
    }
}

void GF_Byte::set(GeneralField *from) {
    if (from->isNull()) {
	myfield.setNull();
	return;
    }
    ByteField::byte val = 0;
    switch(from->getType()) 
	{
	case ExtentType::ft_bool: 
	    val = ((GF_Bool *)from)->val() ? 1 : 0;
	    break;
	case ExtentType::ft_byte:
	    val = ((GF_Byte *)from)->val();
	    break;
	case ExtentType::ft_int32:
	    val = static_cast<ByteField::byte>(((GF_Int32 *)from)->val() & 0xFF);
	    break;
	case ExtentType::ft_int64: 
	    val = static_cast<ByteField::byte>(((GF_Int64 *)from)->val());
	    break;
	case ExtentType::ft_double:
	    val = static_cast<ByteField::byte>(round(((GF_Double *)from)->val()));
	    break;
	case ExtentType::ft_variable32:
	    FATAL_ERROR("unimplemented conversion from variable32 -> byte");
	    break;
	case ExtentType::ft_fixedwidth:
	    FATAL_ERROR("unimplemented conversion from fixed width -> byte");
	    break;
	default:
	    FATAL_ERROR(format("internal error, unknown field type %d") % from->getType());
    }
    myfield.set(val);
}

void GF_Byte::set(const GeneralValue *from) {
    myfield.set(from->valByte());
}

double GF_Byte::valDouble() {
    return static_cast<double>(myfield.val());
}

void GF_Byte::set(Extent *e, uint8_t *row_pos, const GeneralValue &from) {
    DEBUG_SINVARIANT(e != NULL);
    if (from.getType() == ExtentType::ft_unknown) {
        myfield.setNull(*e, row_pos, true);
    } else {
        typedef dataseries::detail::SimpleFixedFieldImpl<uint8_t> ImplType;
        myfield.ImplType::set(*e, row_pos, from.valByte());
    }
}

GF_Int32::GF_Int32(xmlNodePtr fieldxml, ExtentSeries &series, const std::string &column) 
    : GeneralField(ExtentType::ft_int32, myfield), myfield(series, column, Field::flag_nullable)
{
    xmlChar *xmlprintspec = myXmlGetProp(fieldxml, (const xmlChar *)"print_format");
    if (xmlprintspec == NULL) {
	xmlprintspec = (xmlChar *)"%d";
    }
    printspec = (char *)xmlprintspec;
    if (false) printf("should use printspec %s\n",printspec);
    
    xmlChar *xml_divisor = myXmlGetProp(fieldxml, (const xmlChar *)"print_divisor");
    if (xml_divisor == NULL) {
	divisor = 1;
    } else {
	divisor = atoi((char *)xml_divisor);
    }
}

GF_Int32::~GF_Int32() { }

static const string ipv4addr("ipv4");

void GF_Int32::write(FILE *to) {
    if (myfield.isNull()) {
	fputs("null", to);
    } else if (printspec == ipv4addr) {
	SINVARIANT(divisor == 1);
	uint32_t v = static_cast<uint32_t>(myfield.val());
	fprintf(to, "%d.%d.%d.%d", v >> 24, (v >> 16) & 0xFF,
		(v >> 8) & 0xFF, v & 0xFF);
    } else {
	fprintf(to,printspec,myfield.val()/divisor);
    }
}

void GF_Int32::write(std::ostream &to) {
    FATAL_ERROR("inconsistent with write(FILE)");
    if (myfield.isNull()) {
	to << "null";
    } else {
	char buf[1024];
	int ok = snprintf(buf,1024,printspec,myfield.val()/divisor);
	INVARIANT(ok > 0 && ok < 1000, format("bad printspec '%s'") % printspec);
	to << buf;
    }
}

void GF_Int32::set(GeneralField *from) {
    if (from->isNull()) {
	myfield.setNull();
	return;
    }
    switch(from->getType()) 
	{
	case ExtentType::ft_bool: 
	    myfield.set(((GF_Bool *)from)->val() ? 1 : 0);
	    break;
	case ExtentType::ft_byte:
	    myfield.set(((GF_Byte *)from)->val());
	    break;
	case ExtentType::ft_int32:
	    myfield.set(((GF_Int32 *)from)->val());
	    break;
	case ExtentType::ft_int64: 
	    myfield.set((ExtentType::int32)((GF_Int64 *)from)->val());
	    break;
	case ExtentType::ft_double:
	    myfield.set((ExtentType::int32)round(((GF_Double *)from)->val()));
	    break;
	case ExtentType::ft_variable32:
	    FATAL_ERROR("unimplemented conversion from variable32 -> int32");
	    break;
	case ExtentType::ft_fixedwidth:
            FATAL_ERROR("unimplemented conversion from fixedwidth -> int32");
            break;
	default:
	    FATAL_ERROR(format("internal error, unknown field type %d") % from->getType());
	}
}

void GF_Int32::set(const GeneralValue *from) {
    myfield.set(from->valInt32());
}


double GF_Int32::valDouble() {
    return static_cast<double>(myfield.val());
}

void GF_Int32::set(Extent *e, uint8_t *row_pos, const GeneralValue &from) {
    DEBUG_SINVARIANT(e != NULL);
    if (from.getType() == ExtentType::ft_unknown) {
        myfield.setNull(*e, row_pos, true);
    } else {
        typedef dataseries::detail::SimpleFixedFieldImpl<int32_t> ImplType;
        myfield.ImplType::set(*e, row_pos, from.valInt32());
    }
}

#ifdef __hpux
#include <inttypes.h>
static inline ExtentType::int64 
atoll(char *str)
{
    return __strtoll(str,NULL,0);
}
#endif

static string str_sec_nanosec = ("sec.nsec");

GF_Int64::GF_Int64(xmlNodePtr fieldxml, ExtentSeries &series, 
		   const std::string &column) 
    : GeneralField(ExtentType::ft_int64, myfield), myfield(series, column, Field::flag_nullable),
      relative_field(NULL), myfield_time(NULL), offset_first(false) 
{
    xmlChar *xmlprintspec = myXmlGetProp(fieldxml, (const xmlChar *)"print_format");
    if (xmlprintspec == NULL) {
	xmlprintspec = (xmlChar *)"%lld";
    }
    printspec = (char *)xmlprintspec;
    if (false) printf("should use printspec %s\n",printspec);
    
    if (printspec == str_sec_nanosec) {
	string units = strGetXMLProp(fieldxml, "units");
	string epoch = strGetXMLProp(fieldxml, "epoch");

	Int64TimeField::TimeType time_type
	    = Int64TimeField::convertUnitsEpoch(units, epoch, column);
	myfield_time = new Int64TimeField(series, column, Field::flag_nullable,
					  time_type);
    } 
	       
    xmlChar *xml_divisor = myXmlGetProp(fieldxml, (const xmlChar *)"print_divisor");
    if (xml_divisor == NULL) {
	divisor = 1;
    } else {
	divisor = stringToInteger<int64_t>(reinterpret_cast<char *>(xml_divisor));
    }

    xmlChar *xml_offset = myXmlGetProp(fieldxml, (const xmlChar *)"print_offset");
    if (xml_offset == NULL) {
	offset = 0;
    } else if (xmlStrcmp(xml_offset,(const xmlChar *)"first") == 0) {
	offset = 0;
	offset_first = true;
    } else if (xmlStrncmp(xml_offset,(const xmlChar *)"relativeto:",11) == 0) {
	std::string relname = (char *)(xml_offset + 11);
	relative_field = new Int64Field(series,relname);
    } else {
	offset = stringToInteger<int64_t>(reinterpret_cast<char *>(xml_offset));
    }

}

GF_Int64::~GF_Int64() {
    delete relative_field;
    delete myfield_time;
}

void GF_Int64::write(FILE *to) {
    if (myfield.isNull()) {
	fputs("null", to);
    } else {
	if (offset_first) {
	    offset = myfield.val();
	    offset_first = false;
	} else if (relative_field != NULL) {
	    offset = relative_field->val();
	}
	if (myfield_time != NULL) {
	    DEBUG_SINVARIANT(printspec == str_sec_nanosec);

	    int64_t v = myfield.val() - offset;

	    fputs(myfield_time->rawToStrSecNano(v).c_str(), to);
	} else {
	    fprintf(to,printspec,(myfield.val() - offset)/divisor);
	}
    }
}

void GF_Int64::write(std::ostream &to) {
    FATAL_ERROR("broken, inconsistent with FILE * version");
    if (myfield.isNull()) {
	to << "null";
    } else {
	char buf[1024];
	int ok = snprintf(buf,1024,printspec,myfield.val()/divisor);
	INVARIANT(ok > 0 && ok < 1000, format("bad printspec '%s'") % printspec);
	to << buf;
    }
}

void GF_Int64::set(GeneralField *from) {
    if (from->isNull()) {
	myfield.setNull();
	return;
    }
    switch(from->getType()) 
	{
	case ExtentType::ft_bool: 
	    myfield.set(((GF_Bool *)from)->val() ? 1 : 0);
	    break;
	case ExtentType::ft_byte:
	    myfield.set(((GF_Byte *)from)->val());
	    break;
	case ExtentType::ft_int32:
	    myfield.set(((GF_Int32 *)from)->val());
	    break;
	case ExtentType::ft_int64: 
	    myfield.set(((GF_Int64 *)from)->val());
	    break;
	case ExtentType::ft_double:
	    myfield.set((ExtentType::int64)round(((GF_Double *)from)->val()));
	    break;
	case ExtentType::ft_variable32:
	    FATAL_ERROR("unimplemented conversion from variable32 -> int64");
	    break;
	case ExtentType::ft_fixedwidth:
            FATAL_ERROR("unimplemented conversion from fixedwidth -> int64");
            break;
	default:
	    FATAL_ERROR(format("internal error, unknown field type %d") % from->getType());
	}
}

void GF_Int64::set(const GeneralValue *from) {
    myfield.set(from->valInt64());
}

double GF_Int64::valDouble() {
    return static_cast<double>(myfield.val());
}

void GF_Int64::set(Extent *e, uint8_t *row_pos, const GeneralValue &from) {
    DEBUG_SINVARIANT(e != NULL);
    if (from.getType() == ExtentType::ft_unknown) {
        myfield.setNull(*e, row_pos, true);
    } else {
        typedef dataseries::detail::SimpleFixedFieldImpl<int64_t> ImplType;
        myfield.ImplType::set(*e, row_pos, from.valInt64());
    }
}



GF_Double::GF_Double(xmlNodePtr fieldxml, ExtentSeries &series, const std::string &column) 
    : GeneralField(ExtentType::ft_double, myfield), 
      myfield(series, column, DoubleField::flag_nullable | DoubleField::flag_allownonzerobase)
{
    xmlChar *xmlprintspec = myXmlGetProp(fieldxml, (const xmlChar *)"print_format");
    if (xmlprintspec == NULL) {
	xmlprintspec = (xmlChar *)"%.9g";
    }
    printspec = (char *)xmlprintspec;
    if (false) printf("should use printspec %s\n",printspec);
    
    relative_field = NULL;
    xmlChar *xml_offset = myXmlGetProp(fieldxml, (const xmlChar *)"print_offset");
    if (xml_offset == NULL) {
	offset = 0;
    } else if (xmlStrcmp(xml_offset,(const xmlChar *)"first") == 0) {
	offset = Double::NaN;
    } else if (xmlStrncmp(xml_offset,(const xmlChar *)"relativeto:",11) == 0) {
	std::string relname = (char *)(xml_offset + 11);
	relative_field = new DoubleField(series,relname,DoubleField::flag_allownonzerobase);
    } else {
	offset = atof((char *)xml_offset);
    }
    xmlChar *xml_multiplier = myXmlGetProp(fieldxml, (const xmlChar *)"print_multiplier");
    if (xml_multiplier == NULL) {
	multiplier = 1;
    } else {
	multiplier = atof((char *)xml_multiplier);
    }
}

GF_Double::~GF_Double() {
    delete relative_field;
}

void GF_Double::write(FILE *to) {
    if (myfield.isNull()) {
	fputs("null", to);
    } else {
	if (isnan(offset)) {
	    offset = myfield.val();
	}
	if (relative_field != NULL) {
	    // offset needs to be calculated in absolute space, but things may be
	    // offset differently.
	    offset = relative_field->val() + (relative_field->base_val - myfield.base_val);
	}
	fprintf(to,printspec,multiplier * (myfield.val() - offset));
    }
}

void GF_Double::write(std::ostream &to) {
    if (myfield.isNull()) {
	to << "null";
    } else {
	if (offset != offset) {
	    offset = myfield.val();
	}
	if (relative_field != NULL) {
	    // offset needs to be calculated in absolute space, but things may be
	    // offset differently.
	    offset = relative_field->val() + (relative_field->base_val - myfield.base_val);
	}
	char buf[1024];
	int ok = snprintf(buf,1024,printspec,multiplier * (myfield.val() - offset));
	INVARIANT(ok > 0 && ok < 1000, format("bad printspec '%s'") % printspec);
		  
	to << buf;
    }
}

void GF_Double::set(GeneralField *from) {
    if (from->isNull()) {
	myfield.setNull();
	return;
    }
    switch(from->getType()) 
	{
	case ExtentType::ft_bool: 
	    myfield.set(((GF_Bool *)from)->val() ? 1 : 0);
	    break;
	case ExtentType::ft_byte:
	    myfield.set(((GF_Byte *)from)->val());
	    break;
	case ExtentType::ft_int32:
	    myfield.set(((GF_Int32 *)from)->val());
	    break;
	case ExtentType::ft_int64: 
	    myfield.set(((GF_Int64 *)from)->val());
	    break;
	case ExtentType::ft_double: {
	    GF_Double *dblfrom = (GF_Double *)from;
	    myfield.set(dblfrom->val() + (dblfrom->myfield.base_val - myfield.base_val));
	}
	    break;
	case ExtentType::ft_variable32:
	    FATAL_ERROR("unimplemented conversion from variable32 -> double");
	    break;
	case ExtentType::ft_fixedwidth:
            FATAL_ERROR("unimplemented conversion from fixedwidth -> double");
            break;
	default:
	    FATAL_ERROR(format("internal error, unknown field type %d") % from->getType());
	}
}

void GF_Double::set(const GeneralValue *from) {
    myfield.set(from->valDouble());
}

double GF_Double::valDouble() {
    return myfield.val();
}

void GF_Double::set(Extent *e, uint8_t *row_pos, const GeneralValue &from) {
    DEBUG_SINVARIANT(e != NULL);
    if (from.getType() == ExtentType::ft_unknown) {
        myfield.setNull(*e, row_pos, true);
    } else {
        typedef dataseries::detail::SimpleFixedFieldImpl<double> ImplType;
        myfield.ImplType::set(*e, row_pos, from.valDouble());
    }
}

<<<<<<< HEAD
=======
void GF_FixedWidth::write(std::ostream &to) {
    if (myfield.isNull()) {
        to << "null";
    } else {
        to << maybehexstring(myfield.val(), myfield.size());
    }
}

bool GF_FixedWidth::isNull() {
    return myfield.isNull();
}

void GF_FixedWidth::setNull(bool val) {
    myfield.setNull(val);
}

void GF_FixedWidth::set(GeneralField *from) {
    if (from->isNull()) {
        myfield.setNull();
        return;
    }
    switch(from->getType())
        {
        case ExtentType::ft_bool:
            FATAL_ERROR("unimplemented conversion from bool -> fixedwidth");
            break;
        case ExtentType::ft_byte:
            FATAL_ERROR("unimplemented conversion from byte -> fixedwidth");
            break;
        case ExtentType::ft_int32:
            FATAL_ERROR("unimplemented conversion from int32 -> fixedwidth");
            break;
        case ExtentType::ft_int64:
            FATAL_ERROR("unimplemented conversion from int64 -> fixedwidth");
            break;
        case ExtentType::ft_double:
            FATAL_ERROR("unimplemented conversion from double -> fixedwidth");
            break;
        case ExtentType::ft_fixedwidth:
            myfield.set((static_cast<GF_FixedWidth*>(from))->val());
            break;
        case ExtentType::ft_variable32:
            FATAL_ERROR("unimplemented conversion from variable32 -> fixedwidth");
            break;
        default:
            FATAL_ERROR(format("internal error, unknown field type %d") % from->getType());
        }
}

void GF_FixedWidth::set(const GeneralValue *from) {
    INVARIANT(from->gvtype == ExtentType::ft_double,
              "can't set GF_FixedWidth from non-fixedwidth general value");
    SINVARIANT(from->v_variable32->size() == static_cast<size_t>(myfield.size()));
    myfield.set(from->v_variable32->data());
}

double GF_FixedWidth::valDouble() {
    FATAL_ERROR("unimplemented conversion from fixedwidth -> double");
}


>>>>>>> 742502ae
GF_Variable32::GF_Variable32(xmlNodePtr fieldxml, ExtentSeries &series, const std::string &column) 
    : GeneralField(ExtentType::ft_variable32, myfield), 
      myfield(series, column, Field::flag_nullable)
{
    xmlChar *xmlprintspec = myXmlGetProp(fieldxml, (const xmlChar *)"print_format");
    if (xmlprintspec == NULL) {
	xmlprintspec = (xmlChar *)"%s";
    }
    printspec = (char *)xmlprintspec;
    if (false) printf("should use printspec %s\n",printspec);
    
    // maybehex conversion will always be applied before csv conversion
    // there might be conflicts between csv and printspec, especially if printspec adds , and "
    xmlChar *xmlprintstyle = myXmlGetProp(fieldxml, (const xmlChar *)"print_style");
    if (xmlprintstyle == NULL) {
	// assume printstyle is printmaybehex if no style is present
	printstyle = printmaybehex;
    } else {
	// check to see if the style is a valid one:
	// for now: hex, maybehex, csv
	if (xmlStrcmp(xmlprintstyle,(xmlChar *)"hex")==0) {
	    printstyle = printhex;
	} else if (xmlStrcmp(xmlprintstyle, (xmlChar *)"maybehex")==0) {
	    printstyle = printmaybehex;
	} else if (xmlStrcmp(xmlprintstyle, (xmlChar *)"csv")==0) {
	    printstyle = printcsv;
	    csv_enabled = true;
	} else if (xmlStrcmp(xmlprintstyle, (xmlChar *)"text")==0) { 
	    printstyle = printtext;
	} else {
	    FATAL_ERROR(format("print_style should be hex, maybehex, csv, or text not '%s'")
			% reinterpret_cast<char *>(xmlprintstyle));
	}
    }
    
    // in case print_hex and print_maybehex are used print an obsolete abort message 
    // with the explanation to switch to printstyle
    // Stopped asserting because old DS files have the old style, so difficult to make
    // the changeover -- stupid need to support backwards compatibility.

    xmlChar *xml_printhex = myXmlGetProp(fieldxml, (const xmlChar *)"print_hex");
    if (xml_printhex != NULL) {
        // FATAL_ERROR("print_hex is obsolete, it was replaced by print_style=\"hex\"");
	printstyle = printhex;
    }

    xmlChar *xml_printmaybehex = myXmlGetProp(fieldxml, (const xmlChar *)"print_maybehex");
    if (xml_printmaybehex != NULL) {
        // FATAL_ERROR("print_maybehex is obsolete, it was replaced by print_style=\"maybehex\"");
	printstyle = printmaybehex;
    }

    if (false) printf("column %s: %d %d\n",column.c_str(),printhex,printmaybehex);

}

GF_Variable32::~GF_Variable32() { }

static const bool print_v32_spaces = false;

void GF_Variable32::write(FILE *to) {
    // TODO: unify with boths writes and val_formatted (but take care
    // as this write has extra behavior in that always applies a
    // printf format.
    if (myfield.isNull()) {
	fputs("null", to);
    } else {
	string v = valFormatted();
        fprintf(to, printspec, v.c_str());
    }
}

void GF_Variable32::write(std::ostream &to) {
    if (myfield.isNull()) {
	to << "null";
    } else if (printstyle == printhex) {
	to << hexstring(myfield.stringval());
    } else if (printstyle == printmaybehex) {
        to << maybehexstring(myfield.stringval());
    } else if ((printstyle == printcsv) || csv_enabled) {
        // no printspec for maybehex. For now, also do not apply printspec to csv and printmaybehex 
        to << toCSVform(maybehexstring(myfield.stringval()));
    } else {            
        const int bufsize = 1024;
        char buf[bufsize];
        snprintf(buf,bufsize-1,printspec,myfield.stringval().c_str());
        buf[bufsize-1] = '\0';
	to << buf;
    }
}

<<<<<<< HEAD
static const string str_true("true");
static const string str_false("false");
static const string str_null("null");
=======
bool GF_Variable32::isNull() {
    return myfield.isNull();
}

void GF_Variable32::setNull(bool val) {
    myfield.setNull(val);
}
>>>>>>> 742502ae

void GF_Variable32::set(GeneralField *from) {
    if (from->isNull()) {
	myfield.setNull();
	return;
    }
    switch(from->getType()) 
	{
	case ExtentType::ft_bool: 
	    if (((GF_Bool *)from)->val()) {
		myfield.set(s_true);
	    } else {
		myfield.set(s_false);
	    }
	    break;
	case ExtentType::ft_byte: { 
	    ExtentType::byte tmp = ((GF_Byte *)from)->val();
	    myfield.set(&tmp,1);
	}
	break;
	case ExtentType::ft_int32: {
	    ExtentType::int32 tmp = ((GF_Int32 *)from)->val();
	    myfield.set(&tmp,4);
	}
	break;
	case ExtentType::ft_int64: {
	    ExtentType::int64 tmp = ((GF_Int64 *)from)->val();
	    myfield.set(&tmp,8);
	}
	break;
	case ExtentType::ft_double: {
	    double tmp = ((GF_Double *)from)->val();
	    myfield.set(&tmp,8);
	}
	break;
	case ExtentType::ft_variable32: {
	    GF_Variable32 *tmp = (GF_Variable32 *)from;
	    myfield.set(tmp->myfield.val(),tmp->myfield.size());
	}
	break;
	case ExtentType::ft_fixedwidth:
            FATAL_ERROR("unimplemented conversion from fixedwidth -> variable32");
            break;
	default:
	    FATAL_ERROR(format("internal error, unknown field type %d") % from->getType());
	}
}

void GF_Variable32::set(const GeneralValue *from) {
    if (from->gvtype == ExtentType::ft_variable32) {
	myfield.set(*from->v_variable32);
    } else {
	myfield.set(from->valString());
    }
}

double GF_Variable32::valDouble() {
    return stringToDouble(myfield.stringval());
}

const std::string GF_Variable32::val() const {
    return myfield.stringval();
}

const std::string GF_Variable32::valFormatted() {
    if (myfield.isNull()) {
	return s_null;
    } else if (printstyle == printhex) {      
        return hexstring(myfield.stringval());
    } else if (printstyle == printmaybehex) {
	return maybehexstring(myfield.stringval());
    } else if ((printstyle == printcsv) || csv_enabled) {
	return toCSVform(maybehexstring(myfield.stringval()));
    } else if (printstyle == printtext) {
	return myfield.stringval();
    } else {
	return myfield.stringval();
    }
}

void GF_Variable32::set(Extent *e, uint8_t *row_pos, const GeneralValue &from) {
    DEBUG_SINVARIANT(e != NULL);
    if (from.getType() == ExtentType::ft_unknown) {
        myfield.setNull(*e, row_pos, true);
    } else {
        string v(from.valString());
        myfield.set(e, row_pos, v.data(), v.size());
    }
}

GF_FixedWidth::GF_FixedWidth(xmlNodePtr fieldxml, ExtentSeries &series, const std::string &column)
    : GeneralField(ExtentType::ft_fixedwidth, myfield),
      myfield(series, column, Field::flag_nullable)
{
    // TODO: do we want some of the fancy printspec stuff like in var32 fields?
}

GF_FixedWidth::~GF_FixedWidth() {
}

void GF_FixedWidth::write(FILE *to) {
    if (myfield.isNull()) {
        fputs("null", to);
    } else {
        string hex(maybehexstring(myfield.val(), myfield.size()));
        fputs(hex.c_str(), to);
    }
}

void GF_FixedWidth::write(std::ostream &to) {
    if (myfield.isNull()) {
        to << "null";
    } else {
        to << maybehexstring(myfield.val(), myfield.size());
    }
}

void GF_FixedWidth::set(GeneralField *from) {
    if (from->isNull()) {
        myfield.setNull();
        return;
    }
    switch(from->getType())
        {
        case ExtentType::ft_bool:
            FATAL_ERROR("unimplemented conversion from bool -> fixedwidth");
            break;
        case ExtentType::ft_byte:
            FATAL_ERROR("unimplemented conversion from byte -> fixedwidth");
            break;
        case ExtentType::ft_int32:
            FATAL_ERROR("unimplemented conversion from int32 -> fixedwidth");
            break;
        case ExtentType::ft_int64:
            FATAL_ERROR("unimplemented conversion from int64 -> fixedwidth");
            break;
        case ExtentType::ft_double:
            FATAL_ERROR("unimplemented conversion from double -> fixedwidth");
            break;
        case ExtentType::ft_variable32:
            FATAL_ERROR("unimplemented conversion from variable32 -> fixedwidth");
            break;
        case ExtentType::ft_fixedwidth:
            myfield.set((static_cast<GF_FixedWidth*>(from))->val());
            break;
        default:
            FATAL_ERROR(boost::format("internal error, unknown field type %d")
                        % from->getType());
        }
}

void GF_FixedWidth::set(const GeneralValue *from) {
    INVARIANT(from->gvtype == ExtentType::ft_fixedwidth,
              "can't set GF_FixedWidth from non-fixedwidth general value");
    SINVARIANT(from->v_variable32->size() == static_cast<size_t>(myfield.size()));
    myfield.set(from->v_variable32->data());
}

double GF_FixedWidth::valDouble() {
    FATAL_ERROR("unimplemented conversion from fixedwidth -> double");
}

void GF_FixedWidth::set(Extent *e, uint8_t *row_pos, const GeneralValue &from) {
    DEBUG_SINVARIANT(e != NULL);
    if (from.getType() == ExtentType::ft_unknown) {
        myfield.setNull(*e, row_pos, true);
    } else {
        string val(from.valString());
        SINVARIANT(val.size() == static_cast<size_t>(myfield.size()));
        myfield.set(*e, row_pos, val.data(), val.size());
    }
}

GeneralField::~GeneralField() { }

GeneralField *
GeneralField::create(xmlNodePtr fieldxml, ExtentSeries &series, const std::string &column) {
    INVARIANT(series.getType() != NULL,"need to set series type!");
    if (fieldxml == NULL) {
	fieldxml = series.getType()->xmlNodeFieldDesc(column);
    }
    switch (series.getType()->getFieldType(column)) 
	{
	case ExtentType::ft_bool:
	    return new GF_Bool(fieldxml,series,column);
	case ExtentType::ft_byte:
	    return new GF_Byte(fieldxml,series,column);
	case ExtentType::ft_int32:
	    return new GF_Int32(fieldxml,series,column);
	case ExtentType::ft_int64:
	    return new GF_Int64(fieldxml,series,column);
	case ExtentType::ft_double:
	    return new GF_Double(fieldxml,series,column);
	case ExtentType::ft_variable32:
	    return new GF_Variable32(fieldxml,series,column);
	case ExtentType::ft_fixedwidth:
	    return new GF_FixedWidth(fieldxml,series,column);
	default:
	    FATAL_ERROR("unimplemented");
	}    
    return NULL;
}

ExtentRecordCopy::ExtentRecordCopy(ExtentSeries &_source, ExtentSeries &_dest)
    : fixed_copy_size(-1), source(_source), dest(_dest)
{ }

void ExtentRecordCopy::prep(const ExtentType *copy_type) {
    SINVARIANT(fixed_copy_size == -1);
    SINVARIANT(source.type != NULL);
    SINVARIANT(dest.type != NULL);
    if (copy_type == NULL) {
        copy_type = dest.type;
    }
    if (source.getTypeCompat() == ExtentSeries::typeExact 
	&& dest.getTypeCompat() == ExtentSeries::typeExact
	&& source.getType() == dest.getType() && source.getType() == copy_type) {
	// Can do a bitwise copy.
	fixed_copy_size = source.getType()->fixedrecordsize();
	INVARIANT(fixed_copy_size > 0,"internal error");
	for(unsigned i=0;i<source.getType()->getNFields(); ++i) {
	    const std::string &fieldname = source.getType()->getFieldName(i);
	    if (source.getType()->getFieldType(fieldname) == ExtentType::ft_variable32) {
		sourcevarfields.push_back(new GF_Variable32(NULL,source,fieldname));
		destvarfields.push_back(new GF_Variable32(NULL,dest,fieldname));
	    }
	}
    } else {
	fixed_copy_size = 0;
	for(unsigned i=0; i < copy_type->getNFields(); ++i) {
	    const std::string &fieldname = copy_type->getFieldName(i);
	    sourcefields.push_back(GeneralField::create(NULL, source, fieldname));
	    INVARIANT(dest.getType()->hasColumn(fieldname),
		      format("Destination for copy is missing field %s") % fieldname);
	    destfields.push_back(GeneralField::create(NULL, dest, fieldname));
	}
    }
}

ExtentRecordCopy::~ExtentRecordCopy() {
    for(unsigned i=0;i < sourcefields.size();++i) {
	delete sourcefields[i];
	delete destfields[i];
    }
    
    for(unsigned i=0;i < sourcevarfields.size();++i) {
	delete sourcevarfields[i];
	delete destvarfields[i];
    }
}

void ExtentRecordCopy::copyRecord() {
    if (fixed_copy_size == -1) {
	prep();
    }
    INVARIANT(dest.morerecords(), "you forgot to create the destination record");
    INVARIANT(source.morerecords(), "you forgot to set the source record");
    if (fixed_copy_size > 0) {
	dest.checkOffset(fixed_copy_size-1);
	memcpy(dest.pos.record_start(),source.pos.record_start(),fixed_copy_size);
	// need to do things this way because in the process of doing
	// the memcpy we mangled the variable offsets that are stored
	// in the fixed fields.  If we don't pre-clear them, when we
	// call set it could try to overwrite non-existant bits.
	for(unsigned int i=0;i<sourcevarfields.size();++i) {
	    destvarfields[i]->clear();
	    destvarfields[i]->set(sourcevarfields[i]);
	}
    } else {
	SINVARIANT(destfields.size() == sourcefields.size());
	for(unsigned int i=0;i<sourcefields.size();++i) {
	    destfields[i]->set(sourcefields[i]);
	}
    }	
}
<|MERGE_RESOLUTION|>--- conflicted
+++ resolved
@@ -495,15 +495,9 @@
 	case ExtentType::ft_double:
             return str(format("%.20g") % gvval.v_double);
 	    break;
-<<<<<<< HEAD
-            FATAL_ERROR("haven't decided how to translate byte arrays to strings");
-            break;
-	case ExtentType::ft_variable32: case ExtentType::ft_fixedwidth: return *v_variable32;
-=======
 	case ExtentType::ft_fixedwidth:	case ExtentType::ft_variable32:
 	    return *v_variable32;
 	    break;
->>>>>>> 742502ae
 	default:
 	    FATAL_ERROR("internal error, unexpected type"); 
     }
@@ -1099,70 +1093,6 @@
     }
 }
 
-<<<<<<< HEAD
-=======
-void GF_FixedWidth::write(std::ostream &to) {
-    if (myfield.isNull()) {
-        to << "null";
-    } else {
-        to << maybehexstring(myfield.val(), myfield.size());
-    }
-}
-
-bool GF_FixedWidth::isNull() {
-    return myfield.isNull();
-}
-
-void GF_FixedWidth::setNull(bool val) {
-    myfield.setNull(val);
-}
-
-void GF_FixedWidth::set(GeneralField *from) {
-    if (from->isNull()) {
-        myfield.setNull();
-        return;
-    }
-    switch(from->getType())
-        {
-        case ExtentType::ft_bool:
-            FATAL_ERROR("unimplemented conversion from bool -> fixedwidth");
-            break;
-        case ExtentType::ft_byte:
-            FATAL_ERROR("unimplemented conversion from byte -> fixedwidth");
-            break;
-        case ExtentType::ft_int32:
-            FATAL_ERROR("unimplemented conversion from int32 -> fixedwidth");
-            break;
-        case ExtentType::ft_int64:
-            FATAL_ERROR("unimplemented conversion from int64 -> fixedwidth");
-            break;
-        case ExtentType::ft_double:
-            FATAL_ERROR("unimplemented conversion from double -> fixedwidth");
-            break;
-        case ExtentType::ft_fixedwidth:
-            myfield.set((static_cast<GF_FixedWidth*>(from))->val());
-            break;
-        case ExtentType::ft_variable32:
-            FATAL_ERROR("unimplemented conversion from variable32 -> fixedwidth");
-            break;
-        default:
-            FATAL_ERROR(format("internal error, unknown field type %d") % from->getType());
-        }
-}
-
-void GF_FixedWidth::set(const GeneralValue *from) {
-    INVARIANT(from->gvtype == ExtentType::ft_double,
-              "can't set GF_FixedWidth from non-fixedwidth general value");
-    SINVARIANT(from->v_variable32->size() == static_cast<size_t>(myfield.size()));
-    myfield.set(from->v_variable32->data());
-}
-
-double GF_FixedWidth::valDouble() {
-    FATAL_ERROR("unimplemented conversion from fixedwidth -> double");
-}
-
-
->>>>>>> 742502ae
 GF_Variable32::GF_Variable32(xmlNodePtr fieldxml, ExtentSeries &series, const std::string &column) 
     : GeneralField(ExtentType::ft_variable32, myfield), 
       myfield(series, column, Field::flag_nullable)
@@ -1254,20 +1184,6 @@
     }
 }
 
-<<<<<<< HEAD
-static const string str_true("true");
-static const string str_false("false");
-static const string str_null("null");
-=======
-bool GF_Variable32::isNull() {
-    return myfield.isNull();
-}
-
-void GF_Variable32::setNull(bool val) {
-    myfield.setNull(val);
-}
->>>>>>> 742502ae
-
 void GF_Variable32::set(GeneralField *from) {
     if (from->isNull()) {
 	myfield.setNull();
