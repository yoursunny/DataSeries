// -*-C++-*-
/*
   (c) Copyright 2003-2005, Hewlett-Packard Development Company, LP

   See the file named COPYING for license details
*/

/** @file
    General field implementation
*/

#include <algorithm>

#include <boost/format.hpp>

#include <Lintel/Clock.hpp>
#include <Lintel/StringUtil.hpp>

#include <DataSeries/GeneralField.hpp>

using namespace std;
using boost::format;

namespace {
    string s_true("true");
    string s_false("false");
    string s_on("on");
    string s_off("off");
    string s_yes("yes");
    string s_no("no");
}

// TODO: performance time boost::format, and if possible, unify the
// write(ostream) and write(FILE *) code paths.

void GeneralValue::set(const GeneralField &from) {
    INVARIANT(gvtype == ExtentType::ft_unknown || 
	      gvtype == from.gftype,
	      "invalid to change type of generalvalue");
    gvtype = from.gftype;
    switch(gvtype) 
	{
	case ExtentType::ft_unknown: break;
	case ExtentType::ft_bool: 
	    gvval.v_bool = ((GF_Bool *)&from)->val(); break;
	case ExtentType::ft_byte: 
	    gvval.v_byte = ((GF_Byte *)&from)->val(); break;
	case ExtentType::ft_int32: 
	    gvval.v_int32 = ((GF_Int32 *)&from)->val(); break;
	case ExtentType::ft_int64: 
	    gvval.v_int64 = ((GF_Int64 *)&from)->val(); break;
	case ExtentType::ft_double: 
	    gvval.v_double = ((GF_Double *)&from)->val(); break;
	case ExtentType::ft_fixedwidth: {
	    const GF_FixedWidth *tmp = reinterpret_cast<const GF_FixedWidth *>(&from);
	    if (NULL == v_variable32) {
		v_variable32 = new string(reinterpret_cast<const char *>(tmp->val()), tmp->size());
            } else {
		SINVARIANT(v_variable32->size() == static_cast<size_t>(tmp->size()));
		memcpy(&((*v_variable32)[0]), tmp->myfield.val(), tmp->myfield.size());
	    }
	    break;
	}
	case ExtentType::ft_variable32: {
	    if (NULL == v_variable32) {
		v_variable32 = new string;
	    }
	    const GF_Variable32 *tmp = reinterpret_cast<const GF_Variable32 *>(&from);
	    *v_variable32 = tmp->myfield.stringval(); 
	    break;
	}
	default: FATAL_ERROR("internal error, unexpected type"); break;
	}
}

void GeneralValue::set(const GeneralValue &from) {
    INVARIANT(gvtype == ExtentType::ft_unknown || 
	      gvtype == from.gvtype,
	      "invalid to change type of generalvalue");
    gvtype = from.gvtype;
    switch(gvtype) 
	{
	case ExtentType::ft_unknown: break;
	case ExtentType::ft_bool: 
	    gvval.v_bool = from.gvval.v_bool; break;
	case ExtentType::ft_byte: 
	    gvval.v_byte = from.gvval.v_byte; break;
	case ExtentType::ft_int32: 
	    gvval.v_int32 = from.gvval.v_int32; break;
	case ExtentType::ft_int64: 
	    gvval.v_int64 = from.gvval.v_int64; break;
	case ExtentType::ft_double: 
	    gvval.v_double = from.gvval.v_double; break;
        case ExtentType::ft_fixedwidth: case ExtentType::ft_variable32: 
	    if (NULL == v_variable32) {
		v_variable32 = new string;
	    }
	    *v_variable32 = *from.v_variable32;
	    break;
	default: FATAL_ERROR("internal error, unexpected type"); break;
	}
}

uint32_t GeneralValue::hash(uint32_t partial_hash) const {
    switch(gvtype) 
	{
	case ExtentType::ft_unknown: return partial_hash;
	case ExtentType::ft_bool: 
	    return lintel::BobJenkinsHashMix3(gvval.v_bool, 1492, partial_hash);
	case ExtentType::ft_byte: 
	    return lintel::BobJenkinsHashMix3(gvval.v_byte, 1941, partial_hash);
	case ExtentType::ft_int32: 
	    return lintel::BobJenkinsHashMix3(gvval.v_int32, 1861, partial_hash);
	case ExtentType::ft_int64: 
	    return lintel::BobJenkinsHashMixULL(gvval.v_int64, partial_hash);
	case ExtentType::ft_double: 
	    BOOST_STATIC_ASSERT(sizeof(ExtentType::int64) == sizeof(double));
	    BOOST_STATIC_ASSERT(offsetof(gvvalT, v_double) 
				== offsetof(gvvalT, v_int64));
	    return lintel::BobJenkinsHashMixULL(static_cast<uint64_t>(gvval.v_int64),
						partial_hash);
	case ExtentType::ft_fixedwidth: case ExtentType::ft_variable32: 
	    return lintel::hashBytes(v_variable32->data(),
				     v_variable32->size(), partial_hash);
	default: FATAL_ERROR("internal error, unexpected type"); 
	    return 0; 
	}
}

void GeneralValue::setBool(bool val) {
    INVARIANT(gvtype == ExtentType::ft_unknown || 
	      gvtype == ExtentType::ft_bool,
	      "invalid to change type of generalvalue");
    gvtype = ExtentType::ft_bool;
    gvval.v_bool = val;
}

void GeneralValue::setByte(uint8_t val) {
    INVARIANT(gvtype == ExtentType::ft_unknown || 
	      gvtype == ExtentType::ft_byte,
	      "invalid to change type of generalvalue");
    gvtype = ExtentType::ft_byte;
    gvval.v_byte = val;
}

void GeneralValue::setInt32(int32_t val) {
    INVARIANT(gvtype == ExtentType::ft_unknown || 
	      gvtype == ExtentType::ft_int32,
	      "invalid to change type of generalvalue");
    gvtype = ExtentType::ft_int32;
    gvval.v_int32 = val;
}

void GeneralValue::setInt64(int64_t val) {
    INVARIANT(gvtype == ExtentType::ft_unknown || 
	      gvtype == ExtentType::ft_int64,
	      "invalid to change type of generalvalue");
    gvtype = ExtentType::ft_int64;
    gvval.v_int64 = val;
}

void GeneralValue::setDouble(double val) {
    INVARIANT(gvtype == ExtentType::ft_unknown || 
	      gvtype == ExtentType::ft_double,
	      "invalid to change type of generalvalue");
    gvtype = ExtentType::ft_double;
    gvval.v_double = val;
}

// TODO: do we need a setFixedWidth

void GeneralValue::setVariable32(const string &val) {
    INVARIANT(gvtype == ExtentType::ft_unknown || gvtype == ExtentType::ft_variable32,
	      "invalid to change type of generalvalue");
    gvtype = ExtentType::ft_variable32;
    if (NULL == v_variable32) v_variable32 = new string;
    *v_variable32 = val;
}

bool GeneralValue::strictlylessthan(const GeneralValue &gv) const {
    INVARIANT(gvtype == gv.gvtype,
	      format("currently invalid to compare general values of different types %s != %s")
              % ExtentType::fieldTypeToStr(gvtype) % ExtentType::fieldTypeToStr(gv.gvtype));
    switch(gvtype) 
	{
	case ExtentType::ft_unknown: return false;
	case ExtentType::ft_bool:
	    return gvval.v_bool < gv.gvval.v_bool;
	case ExtentType::ft_byte:
	    return gvval.v_byte < gv.gvval.v_byte;
	case ExtentType::ft_int32:
	    return gvval.v_int32 < gv.gvval.v_int32;
	case ExtentType::ft_int64:
	    return gvval.v_int64 < gv.gvval.v_int64;
	case ExtentType::ft_double:
	    return gvval.v_double < gv.gvval.v_double;
	case ExtentType::ft_fixedwidth: case ExtentType::ft_variable32: 
	    return *v_variable32 < *gv.v_variable32;
	default:
	    FATAL_ERROR("internal error, unexpected type");
	    return false;
	}
    
}

bool GeneralValue::equal(const GeneralValue &gv) const {
    INVARIANT(gvtype == gv.gvtype,
	      "currently invalid to compare general values of different types");
    switch(gvtype) 
	{
	case ExtentType::ft_unknown: return false;
	case ExtentType::ft_bool:
	    return gvval.v_bool == gv.gvval.v_bool;
	case ExtentType::ft_byte:
	    return gvval.v_byte == gv.gvval.v_byte;
	case ExtentType::ft_int32:
	    return gvval.v_int32 == gv.gvval.v_int32;
	case ExtentType::ft_int64:
	    return gvval.v_int64 == gv.gvval.v_int64;
	case ExtentType::ft_double:
	    return gvval.v_double == gv.gvval.v_double;
        case ExtentType::ft_fixedwidth: case ExtentType::ft_variable32: 
	    return *v_variable32 == *gv.v_variable32;
	default:
	    FATAL_ERROR("internal error, unexpected type");
	    return false;
	}
    
}

namespace {
    char *long_int_format() {
	BOOST_STATIC_ASSERT(sizeof(long) == 4 || sizeof(long) == 8); 
	if (sizeof(long) == 8) {
	    return (char *)"%ld";
	} else if (sizeof(long) == 4) {
	    return (char *)"%lld";
	}
    }
}

void GeneralValue::write(FILE *to) {
    switch(gvtype) 
	{
	case ExtentType::ft_unknown: 
	    fputs("*unknown-type*", to);
	    break;
	case ExtentType::ft_bool:
	    fputs((gvval.v_bool ? "true" : "false"), to);
	    break;
	case ExtentType::ft_byte:
	    fprintf(to,"%d", static_cast<uint32_t>(gvval.v_byte));
	    break;
	case ExtentType::ft_int32:
	    fprintf(to,"%d",gvval.v_int32);
	    break;
	case ExtentType::ft_int64:
	    fprintf(to, long_int_format(),gvval.v_int64);
	    break;
	case ExtentType::ft_double:
	    fprintf(to,"%.12g",gvval.v_double);
	    break;
	case ExtentType::ft_fixedwidth: 
	case ExtentType::ft_variable32:
	    fputs(maybehexstring(*v_variable32).c_str(), to);
	    break;
	default:
	    FATAL_ERROR("internal error, unexpected type");
	}
    
}

ostream &GeneralValue::write(ostream &to) const {
    switch(gvtype) 
	{
	case ExtentType::ft_unknown: 
	    to << "*unknown-type*";
	    break;
	case ExtentType::ft_bool:
	    to << (gvval.v_bool ? "true" : "false");
	    break;
	case ExtentType::ft_byte:
	    to << format("%d") % static_cast<uint32_t>(gvval.v_byte);
	    break;
	case ExtentType::ft_int32:
	    to << format("%d") % gvval.v_int32;
	    break;
	case ExtentType::ft_int64:
	    to << format("%lld") % gvval.v_int64;
	    break;
	case ExtentType::ft_double:
	    to << format("%.12g") % gvval.v_double;
	    break;
	case ExtentType::ft_fixedwidth: case ExtentType::ft_variable32: {
	    to << maybehexstring(*v_variable32);
	    break;
	}
	default:
	    FATAL_ERROR("internal error, unexpected type");
	}
    return to;
}

double GeneralValue::valDouble() const {
    switch(gvtype) 
	{
	case ExtentType::ft_unknown: 
	    FATAL_ERROR("value undefined, can't run valDouble()");
	    break;
	case ExtentType::ft_bool:
	    return gvval.v_bool ? 1 : 0;
	    break;
	case ExtentType::ft_byte:
	    return gvval.v_byte;
	    break;
	case ExtentType::ft_int32:
	    return gvval.v_int32;
	    break;
	case ExtentType::ft_int64:
	    return gvval.v_int64;
	    break;
	case ExtentType::ft_double:
	    return gvval.v_double;
	    break;
	case ExtentType::ft_fixedwidth:
            FATAL_ERROR("haven't decided how to translate byte arrays to doubles");
            break;
	case ExtentType::ft_variable32: {
	    return stringToDouble(*v_variable32);
	    break;
	}
	default:
	    FATAL_ERROR("internal error, unexpected type"); 
	}
    return 0;
}

uint8_t GeneralValue::valByte() const {
    switch(gvtype) 
	{
	case ExtentType::ft_unknown: 
	    FATAL_ERROR("value undefined, can't run valInt32()");
	    break;
	case ExtentType::ft_bool:
	    return gvval.v_bool ? 1 : 0;
	    break;
	case ExtentType::ft_byte:
	    return gvval.v_byte;
	    break;
	case ExtentType::ft_int32:
	    return gvval.v_int32;
	    break;
	case ExtentType::ft_int64:
	    return gvval.v_int64;
	    break;
	case ExtentType::ft_double:
	    return static_cast<uint8_t>(gvval.v_double);
	    break;
	case ExtentType::ft_fixedwidth:
	    FATAL_ERROR("haven't decided how to translate byte arrays to bytes");
	    break;
	case ExtentType::ft_variable32: {
	    return stringToInteger<int32_t>(*v_variable32);
	    break;
	}
	default:
	    FATAL_ERROR("internal error, unexpected type"); 
	}
    return 0;
}

int32_t GeneralValue::valInt32() const {
    switch(gvtype) 
	{
	case ExtentType::ft_unknown: 
	    FATAL_ERROR("value undefined, can't run valInt32()");
	    break;
	case ExtentType::ft_bool:
	    return gvval.v_bool ? 1 : 0;
	    break;
	case ExtentType::ft_byte:
	    return gvval.v_byte;
	    break;
	case ExtentType::ft_int32:
	    return gvval.v_int32;
	    break;
	case ExtentType::ft_int64:
	    return gvval.v_int64;
	    break;
	case ExtentType::ft_double:
	    return static_cast<int32_t>(gvval.v_double);
	    break;
	case ExtentType::ft_fixedwidth:
	    FATAL_ERROR("haven't decided how to turn a byte array into an int");
	    break;
	case ExtentType::ft_variable32: {
	    return stringToInteger<int32_t>(*v_variable32);
	    break;
	}
	default:
	    FATAL_ERROR("internal error, unexpected type"); 
	}
    return 0;
}

int64_t GeneralValue::valInt64() const {
    switch(gvtype) 
	{
	case ExtentType::ft_unknown: 
	    FATAL_ERROR("value undefined, can't run valInt64()");
	    break;
	case ExtentType::ft_bool:
	    return gvval.v_bool ? 1 : 0;
	    break;
	case ExtentType::ft_byte:
	    return gvval.v_byte;
	    break;
	case ExtentType::ft_int32:
	    return gvval.v_int32;
	    break;
	case ExtentType::ft_int64:
	    return gvval.v_int64;
	    break;
	case ExtentType::ft_double:
	    return static_cast<int64_t>(gvval.v_double);
	    break;
	case ExtentType::ft_fixedwidth:
            FATAL_ERROR("haven't decided how to translate byte arrays to integers");
            break;
	case ExtentType::ft_variable32: {
	    return stringToInteger<int64_t>(*v_variable32);
	    break;
	}
	default:
	    FATAL_ERROR("internal error, unexpected type"); 
	}
    return 0;
}

bool GeneralValue::valBool() const {
    switch(gvtype) 
	{
	case ExtentType::ft_unknown: 
	    FATAL_ERROR("value undefined, can't run valInt64()");
	    break;
	case ExtentType::ft_bool:
	    return gvval.v_bool;
	    break;
	case ExtentType::ft_byte:
	    return gvval.v_byte ? true : false;
	    break;
	case ExtentType::ft_int32:
	    return gvval.v_int32 ? true : false;
	    break;
	case ExtentType::ft_int64:
	    return gvval.v_int64 ? true : false;
	    break;
	case ExtentType::ft_double:
	    return gvval.v_double ? true : false;
	    break;
	case ExtentType::ft_fixedwidth:
            FATAL_ERROR("haven't decided how to translate byte arrays to bools");
            break;
	case ExtentType::ft_variable32: {
	    SINVARIANT(v_variable32 != NULL);
	    if (*v_variable32 == s_true || *v_variable32 == s_on || *v_variable32 == s_yes) {
		return true;
	    } else if (*v_variable32 == s_false || *v_variable32 == s_off 
		       || *v_variable32 == s_no) {
		return false;
	    } else {
		FATAL_ERROR(format("Unable to convert string '%s' to boolean, expecting true, on, yes, false, off, or no") % *v_variable32);
	    }
	    break;
	}
	default:
	    FATAL_ERROR("internal error, unexpected type"); 
	}
    return 0;
}

const std::string GeneralValue::valString() const {
    switch(gvtype) {
	case ExtentType::ft_unknown: 
	    FATAL_ERROR("value undefined, can't run valString()");
	    break;
	case ExtentType::ft_bool:
	    if (gvval.v_bool) {
		return s_true;
	    } else {
		return s_false;
	    }
	    break;
	case ExtentType::ft_byte:
	    return str(format("%d") % static_cast<uint32_t>(gvval.v_byte));
	    break;
	case ExtentType::ft_int32:
	    return str(format("%d") % gvval.v_int32);
	    break;
	case ExtentType::ft_int64:
            return str(format("%d") % gvval.v_int64);
	    break;
	case ExtentType::ft_double:
            return str(format("%.20g") % gvval.v_double);
	    break;
	case ExtentType::ft_fixedwidth:	case ExtentType::ft_variable32:
	    return *v_variable32;
	    break;
	default:
	    FATAL_ERROR("internal error, unexpected type"); 
    }
    return 0;
}

void GeneralField::set(const string &from) {
    GeneralValue tmp;
    tmp.setVariable32(from);
    
    set(tmp);
}

void GeneralField::enableCSV(void) {
    csvEnabled = true;
}

void GeneralField::deleteFields(vector<GeneralField *> &fields) {
    for(vector<GeneralField *>::iterator i = fields.begin(); i != fields.end(); ++i) {
	delete *i;
	*i = NULL;
    }
    vector<GeneralField *> tmp;
    tmp.swap(fields);
}

static xmlChar *myXmlGetProp(xmlNodePtr xml, const xmlChar *prop) {
    if (xml == NULL) {
	return NULL;
    } else {
	return xmlGetProp(xml,prop);
    }
}

GF_Bool::GF_Bool(xmlNodePtr fieldxml, ExtentSeries &series, 
		 const std::string &column)
    : GeneralField(ExtentType::ft_bool),
      myfield(series,column,Field::flag_nullable)
{
    xmlChar *xmltrue = myXmlGetProp(fieldxml, (const xmlChar *)"print_true");
    if (xmltrue == NULL) {
	xmltrue = (xmlChar *)"T";
    }
    xmlChar *xmlfalse = myXmlGetProp(fieldxml, (const xmlChar *)"print_false");
    if (xmlfalse == NULL) {
	xmlfalse = (xmlChar *)"F";
    }
    s_true = (char *)xmltrue;
    s_false = (char *)xmlfalse;
}

GF_Bool::~GF_Bool() { }

bool GF_Bool::isNull() {
    return myfield.isNull();
}

void GF_Bool::setNull(bool val) {
    myfield.setNull(val);
}

void GF_Bool::write(FILE *to) {
    if (myfield.isNull()) {
	fputs("null", to);
    } else {
	if (myfield.val()) {
	    fputs(s_true.c_str(), to);
	} else {
	    fputs(s_false.c_str(), to);
	}
    }
}

void GF_Bool::write(std::ostream &to) {
    if (myfield.isNull()) {
	to << "null";
    } else {
	if (myfield.val()) {
	    to << s_true;
	} else {
	    to << s_false;
	}
    }
}

// TODO: see whether it's worth optimizing the set functions to special
// case the same-type copy; that's probably the common case.
// one experiment with this for GF_Bool did not show any benefit.
// fixing dsrepack to use type-specific fields for the copy did have a 
// huge benefit; it may be worth trying to figure out if there is a way 
// to get most of the benefit without having to make a special case like 
// that.

void GF_Bool::set(GeneralField *from) {
    if (from->isNull()) {
	myfield.setNull();
	return;
    }
    switch(from->getType())
	{
	case ExtentType::ft_bool: 
	    myfield.set(((GF_Bool *)from)->val());
	    break;
	case ExtentType::ft_byte:
	    myfield.set(((GF_Byte *)from)->val() == 0);
	    break;
	case ExtentType::ft_int32:
	    myfield.set(((GF_Int32 *)from)->val() == 0);
	    break;
	case ExtentType::ft_int64: 
	    myfield.set(((GF_Int64 *)from)->val() == 0);
	    break;
	case ExtentType::ft_double:
	    myfield.set(((GF_Double *)from)->val() == 0);
	    break;
	case ExtentType::ft_fixedwidth:
	    FATAL_ERROR("fixedwidth -> bool not implemented yet");
            break;
	case ExtentType::ft_variable32:
	    FATAL_ERROR("variable32 -> bool not implemented yet");
	    break;
	default: 
	    FATAL_ERROR(format("internal error, unknown field type %d") % from->getType());
	}
}

void GF_Bool::set(const GeneralValue *from) {
    myfield.set(from->valBool());
}

double GF_Bool::valDouble() {
    return myfield.val() ? 1 : 0;
}


GF_Byte::GF_Byte(xmlNodePtr fieldxml, ExtentSeries &series, const std::string &column) 
    : GeneralField(ExtentType::ft_byte), myfield(series,column,Field::flag_nullable)
{
    xmlChar *xmlprintspec = myXmlGetProp(fieldxml, (const xmlChar *)"print_format");
    if (xmlprintspec == NULL) {
	xmlprintspec = (xmlChar *)"%d";
    }
    printspec = (char *)xmlprintspec;
    if (false) printf("should use printspec %s\n",printspec);
}

GF_Byte::~GF_Byte() { }

void GF_Byte::write(FILE *to) {
    if (myfield.isNull()) {
	fputs("null", to);
    } else {
	fprintf(to,printspec,myfield.val());
    }
}

void GF_Byte::write(std::ostream &to) {
    if (myfield.isNull()) {
	to << "null";
    } else {
	char buf[1024];
	int ok = snprintf(buf,1024,printspec,myfield.val());
	INVARIANT(ok > 0 && ok < 1000, format("bad printspec '%s'") % printspec);
	to << buf;
    }
}

bool GF_Byte::isNull() {
    return myfield.isNull();
}

void GF_Byte::setNull(bool val) {
    myfield.setNull(val);
}

void GF_Byte::set(GeneralField *from) {
    if (from->isNull()) {
	myfield.setNull();
	return;
    }
    ByteField::byte val = 0;
    switch(from->getType()) 
	{
	case ExtentType::ft_bool: 
	    val = ((GF_Bool *)from)->val() ? 1 : 0;
	    break;
	case ExtentType::ft_byte:
	    val = ((GF_Byte *)from)->val();
	    break;
	case ExtentType::ft_int32:
	    val = static_cast<ByteField::byte>(((GF_Int32 *)from)->val() & 0xFF);
	    break;
	case ExtentType::ft_int64: 
	    val = static_cast<ByteField::byte>(((GF_Int64 *)from)->val());
	    break;
	case ExtentType::ft_double:
	    val = static_cast<ByteField::byte>(round(((GF_Double *)from)->val()));
	    break;
	case ExtentType::ft_fixedwidth:
	    FATAL_ERROR("unimplemented conversion from fixed width -> byte");
	    break;
	case ExtentType::ft_variable32:
	    FATAL_ERROR("unimplemented conversion from variable32 -> byte");
	    break;
	default:
	    FATAL_ERROR(format("internal error, unknown field type %d") % from->getType());
    }
    myfield.set(val);
}

void GF_Byte::set(const GeneralValue *from) {
    myfield.set(from->valByte());
}

double GF_Byte::valDouble() {
    return static_cast<double>(myfield.val());
}

GF_Int32::GF_Int32(xmlNodePtr fieldxml, ExtentSeries &series, const std::string &column) 
    : GeneralField(ExtentType::ft_int32), myfield(series,column,Field::flag_nullable)
{
    xmlChar *xmlprintspec = myXmlGetProp(fieldxml, (const xmlChar *)"print_format");
    if (xmlprintspec == NULL) {
	xmlprintspec = (xmlChar *)"%d";
    }
    printspec = (char *)xmlprintspec;
    if (false) printf("should use printspec %s\n",printspec);
    
    xmlChar *xml_divisor = myXmlGetProp(fieldxml, (const xmlChar *)"print_divisor");
    if (xml_divisor == NULL) {
	divisor = 1;
    } else {
	divisor = atoi((char *)xml_divisor);
    }
}

GF_Int32::~GF_Int32() { }

static const string ipv4addr("ipv4");

void GF_Int32::write(FILE *to) {
    if (myfield.isNull()) {
	fputs("null", to);
    } else if (printspec == ipv4addr) {
	SINVARIANT(divisor == 1);
	uint32_t v = static_cast<uint32_t>(myfield.val());
	fprintf(to, "%d.%d.%d.%d", v >> 24, (v >> 16) & 0xFF,
		(v >> 8) & 0xFF, v & 0xFF);
    } else {
	fprintf(to,printspec,myfield.val()/divisor);
    }
}

void GF_Int32::write(std::ostream &to) {
    FATAL_ERROR("inconsistent with write(FILE)");
    if (myfield.isNull()) {
	to << "null";
    } else {
	char buf[1024];
	int ok = snprintf(buf,1024,printspec,myfield.val()/divisor);
	INVARIANT(ok > 0 && ok < 1000, format("bad printspec '%s'") % printspec);
	to << buf;
    }
}

bool GF_Int32::isNull() {
    return myfield.isNull();
}

void GF_Int32::setNull(bool val) {
    myfield.setNull(val);
}

void GF_Int32::set(GeneralField *from) {
    if (from->isNull()) {
	myfield.setNull();
	return;
    }
    switch(from->getType()) 
	{
	case ExtentType::ft_bool: 
	    myfield.set(((GF_Bool *)from)->val() ? 1 : 0);
	    break;
	case ExtentType::ft_byte:
	    myfield.set(((GF_Byte *)from)->val());
	    break;
	case ExtentType::ft_int32:
	    myfield.set(((GF_Int32 *)from)->val());
	    break;
	case ExtentType::ft_int64: 
	    myfield.set((ExtentType::int32)((GF_Int64 *)from)->val());
	    break;
	case ExtentType::ft_double:
	    myfield.set((ExtentType::int32)round(((GF_Double *)from)->val()));
	    break;
	case ExtentType::ft_fixedwidth:
            FATAL_ERROR("unimplemented conversion from fixedwidth -> int32");
            break;
	case ExtentType::ft_variable32:
	    FATAL_ERROR("unimplemented conversion from variable32 -> int32");
	    break;
	default:
	    FATAL_ERROR(format("internal error, unknown field type %d") % from->getType());
	}
}

void GF_Int32::set(const GeneralValue *from) {
    myfield.set(from->valInt32());
}


double GF_Int32::valDouble() {
    return static_cast<double>(myfield.val());
}

#ifdef __hpux
#include <inttypes.h>
static inline ExtentType::int64 
atoll(char *str)
{
    return __strtoll(str,NULL,0);
}
#endif

static string str_sec_nanosec = ("sec.nsec");

GF_Int64::GF_Int64(xmlNodePtr fieldxml, ExtentSeries &series, 
		   const std::string &column) 
    : GeneralField(ExtentType::ft_int64), 
      myfield(series,column,Field::flag_nullable),
      relative_field(NULL), myfield_time(NULL), offset_first(false) 
{
    xmlChar *xmlprintspec = myXmlGetProp(fieldxml, (const xmlChar *)"print_format");
    if (xmlprintspec == NULL) {
	xmlprintspec = (xmlChar *)"%lld";
    }
    printspec = (char *)xmlprintspec;
    if (false) printf("should use printspec %s\n",printspec);
    
    if (printspec == str_sec_nanosec) {
	string units = strGetXMLProp(fieldxml, "units");
	string epoch = strGetXMLProp(fieldxml, "epoch");

	Int64TimeField::TimeType time_type
	    = Int64TimeField::convertUnitsEpoch(units, epoch, column);
	myfield_time = new Int64TimeField(series, column, Field::flag_nullable,
					  time_type);
    } 
	       
    xmlChar *xml_divisor = myXmlGetProp(fieldxml, (const xmlChar *)"print_divisor");
    if (xml_divisor == NULL) {
	divisor = 1;
    } else {
	divisor = stringToInteger<int64_t>(reinterpret_cast<char *>(xml_divisor));
    }

    xmlChar *xml_offset = myXmlGetProp(fieldxml, (const xmlChar *)"print_offset");
    if (xml_offset == NULL) {
	offset = 0;
    } else if (xmlStrcmp(xml_offset,(const xmlChar *)"first") == 0) {
	offset = 0;
	offset_first = true;
    } else if (xmlStrncmp(xml_offset,(const xmlChar *)"relativeto:",11) == 0) {
	std::string relname = (char *)(xml_offset + 11);
	relative_field = new Int64Field(series,relname);
    } else {
	offset = stringToInteger<int64_t>(reinterpret_cast<char *>(xml_offset));
    }

}

GF_Int64::~GF_Int64() {
    delete relative_field;
    delete myfield_time;
}

void GF_Int64::write(FILE *to) {
    if (myfield.isNull()) {
	fputs("null", to);
    } else {
	if (offset_first) {
	    offset = myfield.val();
	    offset_first = false;
	} else if (relative_field != NULL) {
	    offset = relative_field->val();
	}
	if (myfield_time != NULL) {
	    DEBUG_SINVARIANT(printspec == str_sec_nanosec);

	    int64_t v = myfield.val() - offset;

	    fputs(myfield_time->rawToStrSecNano(v).c_str(), to);
	} else {
	    fprintf(to,printspec,(myfield.val() - offset)/divisor);
	}
    }
}

void GF_Int64::write(std::ostream &to) {
    FATAL_ERROR("broken, inconsistent with FILE * version");
    if (myfield.isNull()) {
	to << "null";
    } else {
	char buf[1024];
	int ok = snprintf(buf,1024,printspec,myfield.val()/divisor);
	INVARIANT(ok > 0 && ok < 1000, format("bad printspec '%s'") % printspec);
	to << buf;
    }
}

bool GF_Int64::isNull() {
    return myfield.isNull();
}

void GF_Int64::setNull(bool val) {
    myfield.setNull(val);
}

void GF_Int64::set(GeneralField *from) {
    if (from->isNull()) {
	myfield.setNull();
	return;
    }
    switch(from->getType()) 
	{
	case ExtentType::ft_bool: 
	    myfield.set(((GF_Bool *)from)->val() ? 1 : 0);
	    break;
	case ExtentType::ft_byte:
	    myfield.set(((GF_Byte *)from)->val());
	    break;
	case ExtentType::ft_int32:
	    myfield.set(((GF_Int32 *)from)->val());
	    break;
	case ExtentType::ft_int64: 
	    myfield.set(((GF_Int64 *)from)->val());
	    break;
	case ExtentType::ft_double:
	    myfield.set((ExtentType::int64)round(((GF_Double *)from)->val()));
	    break;
	case ExtentType::ft_fixedwidth:
            FATAL_ERROR("unimplemented conversion from fixedwidth -> int64");
            break;
	case ExtentType::ft_variable32:
	    FATAL_ERROR("unimplemented conversion from variable32 -> int64");
	    break;
	default:
	    FATAL_ERROR(format("internal error, unknown field type %d") % from->getType());
	}
}

void GF_Int64::set(const GeneralValue *from) {
    myfield.set(from->valInt64());
}

double GF_Int64::valDouble() {
    return static_cast<double>(myfield.val());
}

GF_Double::GF_Double(xmlNodePtr fieldxml, ExtentSeries &series, const std::string &column) 
    : GeneralField(ExtentType::ft_double), 
      myfield(series, column, DoubleField::flag_nullable | DoubleField::flag_allownonzerobase)
{
    xmlChar *xmlprintspec = myXmlGetProp(fieldxml, (const xmlChar *)"print_format");
    if (xmlprintspec == NULL) {
	xmlprintspec = (xmlChar *)"%.9g";
    }
    printspec = (char *)xmlprintspec;
    if (false) printf("should use printspec %s\n",printspec);
    
    relative_field = NULL;
    xmlChar *xml_offset = myXmlGetProp(fieldxml, (const xmlChar *)"print_offset");
    if (xml_offset == NULL) {
	offset = 0;
    } else if (xmlStrcmp(xml_offset,(const xmlChar *)"first") == 0) {
	offset = Double::NaN;
    } else if (xmlStrncmp(xml_offset,(const xmlChar *)"relativeto:",11) == 0) {
	std::string relname = (char *)(xml_offset + 11);
	relative_field = new DoubleField(series,relname,DoubleField::flag_allownonzerobase);
    } else {
	offset = atof((char *)xml_offset);
    }
    xmlChar *xml_multiplier = myXmlGetProp(fieldxml, (const xmlChar *)"print_multiplier");
    if (xml_multiplier == NULL) {
	multiplier = 1;
    } else {
	multiplier = atof((char *)xml_multiplier);
    }
}

GF_Double::~GF_Double() {
    delete relative_field;
}

void GF_Double::write(FILE *to) {
    if (myfield.isNull()) {
	fputs("null", to);
    } else {
	if (isnan(offset)) {
	    offset = myfield.val();
	}
	if (relative_field != NULL) {
	    // offset needs to be calculated in absolute space, but things may be
	    // offset differently.
	    offset = relative_field->val() + (relative_field->base_val - myfield.base_val);
	}
	fprintf(to,printspec,multiplier * (myfield.val() - offset));
    }
}

void GF_Double::write(std::ostream &to) {
    if (myfield.isNull()) {
	to << "null";
    } else {
	if (offset != offset) {
	    offset = myfield.val();
	}
	if (relative_field != NULL) {
	    // offset needs to be calculated in absolute space, but things may be
	    // offset differently.
	    offset = relative_field->val() + (relative_field->base_val - myfield.base_val);
	}
	char buf[1024];
	int ok = snprintf(buf,1024,printspec,multiplier * (myfield.val() - offset));
	INVARIANT(ok > 0 && ok < 1000, format("bad printspec '%s'") % printspec);
		  
	to << buf;
    }
}

bool GF_Double::isNull() {
    return myfield.isNull();
}

void GF_Double::setNull(bool val) {
    myfield.setNull(val);
}

void GF_Double::set(GeneralField *from) {
    if (from->isNull()) {
	myfield.setNull();
	return;
    }
    switch(from->getType()) 
	{
	case ExtentType::ft_bool: 
	    myfield.set(((GF_Bool *)from)->val() ? 1 : 0);
	    break;
	case ExtentType::ft_byte:
	    myfield.set(((GF_Byte *)from)->val());
	    break;
	case ExtentType::ft_int32:
	    myfield.set(((GF_Int32 *)from)->val());
	    break;
	case ExtentType::ft_int64: 
	    myfield.set(((GF_Int64 *)from)->val());
	    break;
	case ExtentType::ft_double: {
	    GF_Double *dblfrom = (GF_Double *)from;
	    myfield.set(dblfrom->val() + (dblfrom->myfield.base_val - myfield.base_val));
	}
	    break;
	case ExtentType::ft_fixedwidth:
            FATAL_ERROR("unimplemented conversion from fixedwidth -> double");
            break;
	case ExtentType::ft_variable32:
	    FATAL_ERROR("unimplemented conversion from variable32 -> double");
	    break;
	default:
	    FATAL_ERROR(format("internal error, unknown field type %d") % from->getType());
	}
}

void GF_Double::set(const GeneralValue *from) {
    myfield.set(from->valDouble());
}

double GF_Double::valDouble() {
    return myfield.val();
}

GF_FixedWidth::GF_FixedWidth(xmlNodePtr fieldxml, ExtentSeries &series, const std::string &column)
    : GeneralField(ExtentType::ft_fixedwidth),
      myfield(series, column, Field::flag_nullable)
{
    // TODO: do we want some of the fancy printspec stuff like in var32 fields?
}

GF_FixedWidth::~GF_FixedWidth() {
}

void GF_FixedWidth::write(FILE *to) {
    if (myfield.isNull()) {
        fputs("null", to);
    } else {
        string hex(maybehexstring(myfield.val(), myfield.size()));
        fputs(hex.c_str(), to);
    }
}

void GF_FixedWidth::write(std::ostream &to) {
    if (myfield.isNull()) {
        to << "null";
    } else {
        to << maybehexstring(myfield.val(), myfield.size());
    }
}

bool GF_FixedWidth::isNull() {
    return myfield.isNull();
}

void GF_FixedWidth::setNull(bool val) {
    myfield.setNull(val);
}

void GF_FixedWidth::set(GeneralField *from) {
    if (from->isNull()) {
        myfield.setNull();
        return;
    }
    switch(from->getType())
        {
        case ExtentType::ft_bool:
            FATAL_ERROR("unimplemented conversion from bool -> fixedwidth");
            break;
        case ExtentType::ft_byte:
            FATAL_ERROR("unimplemented conversion from byte -> fixedwidth");
            break;
        case ExtentType::ft_int32:
            FATAL_ERROR("unimplemented conversion from int32 -> fixedwidth");
            break;
        case ExtentType::ft_int64:
            FATAL_ERROR("unimplemented conversion from int64 -> fixedwidth");
            break;
        case ExtentType::ft_double:
            FATAL_ERROR("unimplemented conversion from double -> fixedwidth");
            break;
        case ExtentType::ft_fixedwidth:
            myfield.set((static_cast<GF_FixedWidth*>(from))->val());
            break;
        case ExtentType::ft_variable32:
            FATAL_ERROR("unimplemented conversion from variable32 -> fixedwidth");
            break;
        default:
            FATAL_ERROR(format("internal error, unknown field type %d") % from->getType());
        }
}

void GF_FixedWidth::set(const GeneralValue *from) {
    INVARIANT(from->gvtype == ExtentType::ft_double,
              "can't set GF_FixedWidth from non-fixedwidth general value");
    SINVARIANT(from->v_variable32->size() == static_cast<size_t>(myfield.size()));
    myfield.set(from->v_variable32->data());
}

double GF_FixedWidth::valDouble() {
    FATAL_ERROR("unimplemented conversion from fixedwidth -> double");
}


GF_Variable32::GF_Variable32(xmlNodePtr fieldxml, ExtentSeries &series, const std::string &column) 
    : GeneralField(ExtentType::ft_variable32), myfield(series,column,Field::flag_nullable)
{
    xmlChar *xmlprintspec = myXmlGetProp(fieldxml, (const xmlChar *)"print_format");
    if (xmlprintspec == NULL) {
	xmlprintspec = (xmlChar *)"%s";
    }
    printspec = (char *)xmlprintspec;
    if (false) printf("should use printspec %s\n",printspec);
    
    // maybehex conversion will always be applied before csv conversion
    // there might be conflicts between csv and printspec, especially if printspec adds , and "
    xmlChar *xmlprintstyle = myXmlGetProp(fieldxml, (const xmlChar *)"print_style");
    if (xmlprintstyle == NULL) {
	// assume printstyle is printmaybehex if no style is present
	printstyle = printmaybehex;
    } else {
	// check to see if the style is a valid one:
	// for now: hex, maybehex, csv
	if (xmlStrcmp(xmlprintstyle,(xmlChar *)"hex")==0) {
	    printstyle = printhex;
	} else if (xmlStrcmp(xmlprintstyle, (xmlChar *)"maybehex")==0) {
	    printstyle = printmaybehex;
	} else if (xmlStrcmp(xmlprintstyle, (xmlChar *)"csv")==0) {
	    printstyle = printcsv;
	    csvEnabled = true;
	} else if (xmlStrcmp(xmlprintstyle, (xmlChar *)"text")==0) { 
	    printstyle = printtext;
	} else {
	    FATAL_ERROR(format("print_style should be hex, maybehex, csv, or text not '%s'")
			% reinterpret_cast<char *>(xmlprintstyle));
	}
    }
    
    // in case print_hex and print_maybehex are used print an obsolete abort message 
    // with the explanation to switch to printstyle
    // Stopped asserting because old DS files have the old style, so difficult to make
    // the changeover -- stupid need to support backwards compatibility.

    xmlChar *xml_printhex = myXmlGetProp(fieldxml, (const xmlChar *)"print_hex");
    if (xml_printhex != NULL) {
        // FATAL_ERROR("print_hex is obsolete, it was replaced by print_style=\"hex\"");
	printstyle = printhex;
    }

    xmlChar *xml_printmaybehex = myXmlGetProp(fieldxml, (const xmlChar *)"print_maybehex");
    if (xml_printmaybehex != NULL) {
        // FATAL_ERROR("print_maybehex is obsolete, it was replaced by print_style=\"maybehex\"");
	printstyle = printmaybehex;
    }

    if (false) printf("column %s: %d %d\n",column.c_str(),printhex,printmaybehex);

}

GF_Variable32::~GF_Variable32() { }

static const bool print_v32_spaces = false;

void GF_Variable32::write(FILE *to) {
    // TODO: unify with boths writes and val_formatted (but take care
    // as this write has extra behavior in that always applies a
    // printf format.
    if (myfield.isNull()) {
	fputs("null", to);
    } else {
	string v = valFormatted();
        fprintf(to, printspec, v.c_str());
    }
}

void GF_Variable32::write(std::ostream &to) {
    if (myfield.isNull()) {
	to << "null";
    } else if (printstyle == printhex) {
	to << hexstring(myfield.stringval());
    } else if (printstyle == printmaybehex) {
        to << maybehexstring(myfield.stringval());
    } else if ((printstyle == printcsv) || csvEnabled) {
        // no printspec for maybehex. For now, also do not apply printspec to csv and printmaybehex 
        to << toCSVform(maybehexstring(myfield.stringval()));
    } else {            
        const int bufsize = 1024;
        char buf[bufsize];
        snprintf(buf,bufsize-1,printspec,myfield.stringval().c_str());
        buf[bufsize-1] = '\0';
	to << buf;
    }
}

bool GF_Variable32::isNull() {
    return myfield.isNull();
}

void GF_Variable32::setNull(bool val) {
    myfield.setNull(val);
}

static const string str_true("true");
static const string str_false("false");
static const string str_null("null");

void GF_Variable32::set(GeneralField *from) {
    if (from->isNull()) {
	myfield.setNull();
	return;
    }
    switch(from->getType()) 
	{
	case ExtentType::ft_bool: 
	    if (((GF_Bool *)from)->val()) {
		myfield.set(str_true);
	    } else {
		myfield.set(str_false);
	    }
	    break;
	case ExtentType::ft_byte: { 
	    ExtentType::byte tmp = ((GF_Byte *)from)->val();
	    myfield.set(&tmp,1);
	}
	break;
	case ExtentType::ft_int32: {
	    ExtentType::int32 tmp = ((GF_Int32 *)from)->val();
	    myfield.set(&tmp,4);
	}
	break;
	case ExtentType::ft_int64: {
	    ExtentType::int64 tmp = ((GF_Int64 *)from)->val();
	    myfield.set(&tmp,8);
	}
	break;
	case ExtentType::ft_double: {
	    double tmp = ((GF_Double *)from)->val();
	    myfield.set(&tmp,8);
	}
	break;
	case ExtentType::ft_fixedwidth:
            FATAL_ERROR("unimplemented conversion from fixedwidth -> variable32");
            break;
	case ExtentType::ft_variable32: {
	    GF_Variable32 *tmp = (GF_Variable32 *)from;
	    myfield.set(tmp->myfield.val(),tmp->myfield.size());
	}
	break;
	default:
	    FATAL_ERROR(format("internal error, unknown field type %d") % from->getType());
	}
}

void GF_Variable32::set(const GeneralValue *from) {
    if (from->gvtype == ExtentType::ft_variable32) {
	myfield.set(*from->v_variable32);
    } else {
	myfield.set(from->valString());
    }
}

double GF_Variable32::valDouble() {
    return stringToDouble(myfield.stringval());
}

const std::string GF_Variable32::val() const {
    return myfield.stringval();
}

const std::string GF_Variable32::valFormatted() {
    if (myfield.isNull()) {
	return str_null;
    } else if (printstyle == printhex) {      
        return hexstring(myfield.stringval());
    } else if (printstyle == printmaybehex) {
	return maybehexstring(myfield.stringval());
    } else if ((printstyle == printcsv) || csvEnabled) {
	return toCSVform(maybehexstring(myfield.stringval()));
    } else if (printstyle == printtext) {
	return myfield.stringval();
    } else {
	return myfield.stringval();
    }
}

GeneralField::~GeneralField() { }

GeneralField *
GeneralField::create(xmlNodePtr fieldxml, ExtentSeries &series, const std::string &column) {
    INVARIANT(series.getType() != NULL,"need to set series type!");
    if (fieldxml == NULL) {
	fieldxml = series.getType()->xmlNodeFieldDesc(column);
    }
    switch (series.getType()->getFieldType(column)) 
	{
	case ExtentType::ft_bool:
	    return new GF_Bool(fieldxml,series,column);
	case ExtentType::ft_byte:
	    return new GF_Byte(fieldxml,series,column);
	case ExtentType::ft_int32:
	    return new GF_Int32(fieldxml,series,column);
	case ExtentType::ft_int64:
	    return new GF_Int64(fieldxml,series,column);
	case ExtentType::ft_double:
	    return new GF_Double(fieldxml,series,column);
	case ExtentType::ft_fixedwidth:
	    return new GF_FixedWidth(fieldxml,series,column);
            break;
	case ExtentType::ft_variable32:
	    return new GF_Variable32(fieldxml,series,column);
	default:
	    FATAL_ERROR("unimplemented");
	}    
    return NULL;
}

ExtentRecordCopy::ExtentRecordCopy(ExtentSeries &_source, ExtentSeries &_dest)
    : fixed_copy_size(-1), source(_source), dest(_dest)
{ }

void ExtentRecordCopy::prep(const ExtentType *copy_type) {
    SINVARIANT(fixed_copy_size == -1);
    SINVARIANT(source.type != NULL);
    SINVARIANT(dest.type != NULL);
    if (copy_type == NULL) {
        copy_type = dest.type;
    }
    if (source.getTypeCompat() == ExtentSeries::typeExact 
	&& dest.getTypeCompat() == ExtentSeries::typeExact
<<<<<<< HEAD
	&& source.getType() == dest.getType()) {
=======
	&& source.getType() == dest.getType() && source.getType() == copy_type) {
>>>>>>> d1d61a42
	// Can do a bitwise copy.
	fixed_copy_size = source.getType()->fixedrecordsize();
	INVARIANT(fixed_copy_size > 0,"internal error");
	for(unsigned i=0;i<source.getType()->getNFields(); ++i) {
	    const std::string &fieldname = source.getType()->getFieldName(i);
	    if (source.getType()->getFieldType(fieldname) == ExtentType::ft_variable32) {
		sourcevarfields.push_back(new GF_Variable32(NULL,source,fieldname));
		destvarfields.push_back(new GF_Variable32(NULL,dest,fieldname));
	    }
	}
    } else {
	fixed_copy_size = 0;
<<<<<<< HEAD
	for(unsigned i=0;i<source.getType()->getNFields(); ++i) {
	    const std::string &fieldname = source.getType()->getFieldName(i);
	    sourcefields.push_back(GeneralField::create(NULL,source,fieldname));
	    INVARIANT(dest.getType()->hasColumn(fieldname),
=======
	for(unsigned i=0; i < copy_type->getNFields(); ++i) {
	    const std::string &fieldname = copy_type->getFieldName(i);
	    sourcefields.push_back(GeneralField::create(NULL, source, fieldname));
	    INVARIANT(dest.type->hasColumn(fieldname),
>>>>>>> d1d61a42
		      format("Destination for copy is missing field %s") % fieldname);
	    destfields.push_back(GeneralField::create(NULL, dest, fieldname));
	}
    }
}

ExtentRecordCopy::~ExtentRecordCopy() {
    for(unsigned i=0;i < sourcefields.size();++i) {
	delete sourcefields[i];
	delete destfields[i];
    }
    
    for(unsigned i=0;i < sourcevarfields.size();++i) {
	delete sourcevarfields[i];
	delete destvarfields[i];
    }
}

void ExtentRecordCopy::copyRecord() {
    if (fixed_copy_size == -1) {
	prep();
    }
    INVARIANT(dest.morerecords(), "you forgot to create the destination record");
    INVARIANT(source.morerecords(), "you forgot to set the source record");
    if (fixed_copy_size > 0) {
	dest.checkOffset(fixed_copy_size-1);
	memcpy(dest.pos.record_start(),source.pos.record_start(),fixed_copy_size);
	// need to do things this way because in the process of doing
	// the memcpy we mangled the variable offsets that are stored
	// in the fixed fields.  If we don't pre-clear them, when we
	// call set it could try to overwrite non-existant bits.
	for(unsigned int i=0;i<sourcevarfields.size();++i) {
	    destvarfields[i]->clear();
	    destvarfields[i]->set(sourcevarfields[i]);
	}
    } else {
	SINVARIANT(destfields.size() == sourcefields.size());
	for(unsigned int i=0;i<sourcefields.size();++i) {
	    destfields[i]->set(sourcefields[i]);
	}
    }	
}
<|MERGE_RESOLUTION|>--- conflicted
+++ resolved
@@ -1392,11 +1392,7 @@
     }
     if (source.getTypeCompat() == ExtentSeries::typeExact 
 	&& dest.getTypeCompat() == ExtentSeries::typeExact
-<<<<<<< HEAD
-	&& source.getType() == dest.getType()) {
-=======
 	&& source.getType() == dest.getType() && source.getType() == copy_type) {
->>>>>>> d1d61a42
 	// Can do a bitwise copy.
 	fixed_copy_size = source.getType()->fixedrecordsize();
 	INVARIANT(fixed_copy_size > 0,"internal error");
@@ -1409,17 +1405,10 @@
 	}
     } else {
 	fixed_copy_size = 0;
-<<<<<<< HEAD
-	for(unsigned i=0;i<source.getType()->getNFields(); ++i) {
-	    const std::string &fieldname = source.getType()->getFieldName(i);
-	    sourcefields.push_back(GeneralField::create(NULL,source,fieldname));
-	    INVARIANT(dest.getType()->hasColumn(fieldname),
-=======
 	for(unsigned i=0; i < copy_type->getNFields(); ++i) {
 	    const std::string &fieldname = copy_type->getFieldName(i);
 	    sourcefields.push_back(GeneralField::create(NULL, source, fieldname));
-	    INVARIANT(dest.type->hasColumn(fieldname),
->>>>>>> d1d61a42
+	    INVARIANT(dest.getType()->hasColumn(fieldname),
 		      format("Destination for copy is missing field %s") % fieldname);
 	    destfields.push_back(GeneralField::create(NULL, dest, fieldname));
 	}
